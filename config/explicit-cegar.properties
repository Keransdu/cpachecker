--- conflicted
+++ resolved
@@ -18,15 +18,10 @@
 specification = config/specification/default.spc
 
 analysis.traversal.order        = bfs
-analysis.traversal.useTopsort   = true
+analysis.traversal.useReversePostorder   = true
 analysis.traversal.useCallstack = true
 
-<<<<<<< HEAD
-analysis.useRefinement = true
-cegar.refiner = cpa.explicit.ExplicitRefiner
-=======
 analysis.useRefinement  = true
 cegar.refiner           = cpa.explicit.refiner.DelegatingExplicitRefiner
->>>>>>> 0130aa4d
 
 cpa.conditions.global.time.wall = 5min