--- conflicted
+++ resolved
@@ -27,14 +27,12 @@
 cpa.composite.inPredicatedAnalysis = true
 cpa.arg.inPredicatedAnalysis = true
 cpa.predicate.blk.alwaysAtJoin = true
-<<<<<<< HEAD
-# blk config required for transformation
-cpa.predicate.blk.alwaysAtEndOfProgram = true
-=======
 cpa.predicate.ignoreIrrelevantVariables = false
 # cpa.predicate.pointerAnalysisWithUFs = false 
 # cpa.predicate.handlePointerAliasing = false
->>>>>>> d5873d8c
+
+# blk config required for transformation
+cpa.predicate.blk.alwaysAtEndOfProgram = true
 
 # configuration of interval analysis
 cpa.interval.merge = JOIN
@@ -53,12 +51,9 @@
 
 # output configuration
 output.disable = true
-<<<<<<< HEAD
+statistics.print = true
 
 # enable writing of transformation of arg to c program
 cpa.arg.dumpARG = true
 cpa.arg.dumpFile = arg.c
-cpa.arg.disableRVARGSimplification = true
-=======
-statistics.print = true
->>>>>>> d5873d8c
+cpa.arg.disableRVARGSimplification = true