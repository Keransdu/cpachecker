/*
 *  CPAchecker is a tool for configurable software verification.
 *  This file is part of CPAchecker.
 *
 *  Copyright (C) 2007-2012  Dirk Beyer
 *  All rights reserved.
 *
 *  Licensed under the Apache License, Version 2.0 (the "License");
 *  you may not use this file except in compliance with the License.
 *  You may obtain a copy of the License at
 *
 *      http://www.apache.org/licenses/LICENSE-2.0
 *
 *  Unless required by applicable law or agreed to in writing, software
 *  distributed under the License is distributed on an "AS IS" BASIS,
 *  WITHOUT WARRANTIES OR CONDITIONS OF ANY KIND, either express or implied.
 *  See the License for the specific language governing permissions and
 *  limitations under the License.
 *
 *
 *  CPAchecker web page:
 *    http://cpachecker.sosy-lab.org
 */
package org.sosy_lab.cpachecker.cpa.bdd;

import static org.sosy_lab.cpachecker.util.VariableClassification.FUNCTION_RETURN_VARIABLE;

import java.math.BigInteger;
import java.util.Collection;
import java.util.Collections;
import java.util.LinkedHashSet;
import java.util.List;
import java.util.Map.Entry;
import java.util.Set;

import org.sosy_lab.common.configuration.Configuration;
import org.sosy_lab.common.configuration.InvalidConfigurationException;
import org.sosy_lab.common.configuration.Option;
import org.sosy_lab.common.configuration.Options;
import org.sosy_lab.cpachecker.cfa.CFA;
<<<<<<< HEAD
import org.sosy_lab.cpachecker.cfa.ast.CInitializer;
=======
>>>>>>> 59c81275
import org.sosy_lab.cpachecker.cfa.ast.c.CArraySubscriptExpression;
import org.sosy_lab.cpachecker.cfa.ast.c.CAssignment;
import org.sosy_lab.cpachecker.cfa.ast.c.CBinaryExpression;
import org.sosy_lab.cpachecker.cfa.ast.c.CCastExpression;
import org.sosy_lab.cpachecker.cfa.ast.c.CCharLiteralExpression;
import org.sosy_lab.cpachecker.cfa.ast.c.CDeclaration;
import org.sosy_lab.cpachecker.cfa.ast.c.CExpression;
import org.sosy_lab.cpachecker.cfa.ast.c.CExpressionVisitor;
import org.sosy_lab.cpachecker.cfa.ast.c.CFieldReference;
import org.sosy_lab.cpachecker.cfa.ast.c.CFloatLiteralExpression;
import org.sosy_lab.cpachecker.cfa.ast.c.CFunctionCallAssignmentStatement;
import org.sosy_lab.cpachecker.cfa.ast.c.CIdExpression;
import org.sosy_lab.cpachecker.cfa.ast.c.CInitializerExpression;
import org.sosy_lab.cpachecker.cfa.ast.c.CIntegerLiteralExpression;
import org.sosy_lab.cpachecker.cfa.ast.c.CParameterDeclaration;
import org.sosy_lab.cpachecker.cfa.ast.c.CRightHandSide;
import org.sosy_lab.cpachecker.cfa.ast.c.CSimpleDeclaration;
import org.sosy_lab.cpachecker.cfa.ast.c.CStatement;
import org.sosy_lab.cpachecker.cfa.ast.c.CStringLiteralExpression;
import org.sosy_lab.cpachecker.cfa.ast.c.CTypeIdExpression;
import org.sosy_lab.cpachecker.cfa.ast.c.CUnaryExpression;
import org.sosy_lab.cpachecker.cfa.ast.c.CVariableDeclaration;
import org.sosy_lab.cpachecker.cfa.model.CFAEdge;
import org.sosy_lab.cpachecker.cfa.model.MultiEdge;
import org.sosy_lab.cpachecker.cfa.model.c.CAssumeEdge;
import org.sosy_lab.cpachecker.cfa.model.c.CDeclarationEdge;
import org.sosy_lab.cpachecker.cfa.model.c.CFunctionCallEdge;
import org.sosy_lab.cpachecker.cfa.model.c.CFunctionReturnEdge;
import org.sosy_lab.cpachecker.cfa.model.c.CFunctionSummaryEdge;
import org.sosy_lab.cpachecker.cfa.model.c.CReturnStatementEdge;
import org.sosy_lab.cpachecker.cfa.model.c.CStatementEdge;
import org.sosy_lab.cpachecker.cfa.types.c.CDefaults;
import org.sosy_lab.cpachecker.core.interfaces.AbstractState;
import org.sosy_lab.cpachecker.core.interfaces.Precision;
import org.sosy_lab.cpachecker.core.interfaces.TransferRelation;
import org.sosy_lab.cpachecker.exceptions.CPATransferException;
import org.sosy_lab.cpachecker.exceptions.UnrecognizedCCodeException;
import org.sosy_lab.cpachecker.util.VariableClassification;
import org.sosy_lab.cpachecker.util.predicates.NamedRegionManager;
import org.sosy_lab.cpachecker.util.predicates.interfaces.Region;

import com.google.common.collect.Multimap;

/** This Transfer Relation tracks variables and handles them as boolean,
 * so only the cases ==0 and !=0 are tracked. */
@Options(prefix = "cpa.bdd")
public class BDDTransferRelation implements TransferRelation {

  public static final String TMP_VARIABLE = "__CPAchecker_tmp_var";

  private final NamedRegionManager rmgr;

  @Option(description = "initialize all variables to 0 when they are declared")
  private boolean initAllVars = false;

  @Option(description = "declare vars ordered in partitions. "
      + "otherwise vars are declared when they are needed.")
  private boolean initPartitions = false;

  /** for statistics */
  private int createdPredicates;
  private int deletedPredicates;

  /** The Constructor of BDDTransferRelation sets the NamedRegionManager,
   * that is used to build and manipulate BDDs, that represent the regions.
   * The NamedRegionManager allows to create BDD-Nodes with names. */
  public BDDTransferRelation(NamedRegionManager manager, Configuration config, CFA cfa, BDDPrecision precision)
      throws InvalidConfigurationException {
    config.inject(this);

    this.rmgr = manager;

    initVars(cfa, precision);
  }

  /** The BDDRegionManager orders the variables as they are declared
   *  (later vars are deeper in the BDD).
   *  This function declares those vars in the beginning of the analysis,
   *  so that we can choose between some orders. */
  private void initVars(CFA cfa, BDDPrecision precision) {
    assert cfa.getVarClassification().isPresent();
    VariableClassification varClass = cfa.getVarClassification().get();

    if (initPartitions) {
      Multimap<String, String> vars = varClass.getAllVars();
      for (Entry<String, String> entry : vars.entries()) {
        if (precision.isTracking(entry.getKey(), entry.getValue())) {
          rmgr.createPredicate(buildVarName(entry.getKey(), entry.getValue()));
        }
      }
    }
  }

  @Override
  public Collection<BDDState> getAbstractSuccessors(
      AbstractState abstractState, Precision prec, CFAEdge cfaEdge)
      throws CPATransferException {
    BDDState state = (BDDState) abstractState;
    BDDPrecision precision = (BDDPrecision) prec;

    if (precision.isDisabled()) {
      // this means that no variables should be tracked
      return Collections.singleton(state);
    }

    if (state.getRegion().isFalse()) { return Collections.emptyList(); }

    BDDState successor = null;

    switch (cfaEdge.getEdgeType()) {

    case AssumeEdge:
      successor = handleAssumption(state, (CAssumeEdge) cfaEdge, precision);
      break;

    case StatementEdge:
      successor = handleStatementEdge(state, (CStatementEdge) cfaEdge, precision);
      break;

    case DeclarationEdge:
      successor = handleDeclarationEdge(state, (CDeclarationEdge) cfaEdge, precision);
      break;

    case MultiEdge:
      successor = state;
      Collection<BDDState> c = null;
      for (CFAEdge innerEdge : (MultiEdge) cfaEdge) {
        c = getAbstractSuccessors(successor, precision, innerEdge);
        if (c.isEmpty()) {
          successor = state; //TODO really correct??
        } else if (c.size() == 1) {
          successor = c.toArray(new BDDState[1])[0];
        } else {
          throw new AssertionError("only size 0 or 1 allowed");
        }
      }
      break;

    case FunctionCallEdge:
      successor = handleFunctionCallEdge(state, (CFunctionCallEdge) cfaEdge, precision);
      break;

    case FunctionReturnEdge:
      successor = handleFunctionReturnEdge(state, (CFunctionReturnEdge) cfaEdge, precision);
      break;

    case ReturnStatementEdge:
      successor = handleReturnStatementEdge(state, (CReturnStatementEdge) cfaEdge, precision);
      break;

    case BlankEdge:
    case CallToReturnEdge:
    default:
      successor = state;
    }

    if (successor == null) {
      return Collections.emptySet();
    } else {
      assert !successor.getRegion().isFalse();
      return Collections.singleton(successor);
    }
  }

  /** This function handles statements like "a = 0;" and "b = !a;".
   * A region is build for the right side of the statement.
   * Then this region is assigned to the variable at the left side.
   * This equality is added to the BDDstate to get the next state. */
  private BDDState handleStatementEdge(BDDState state, CStatementEdge cfaEdge,
      BDDPrecision precision) throws UnrecognizedCCodeException {
    CStatement statement = cfaEdge.getStatement();
    if (!(statement instanceof CAssignment)) { return state; }
    CAssignment assignment = (CAssignment) statement;

    CExpression lhs = assignment.getLeftHandSide();
    BDDState result = state;
    if (lhs instanceof CIdExpression || lhs instanceof CFieldReference
        || lhs instanceof CArraySubscriptExpression) {

      String function = isGlobal(lhs) ? null : state.getFunctionName();
      String varName = lhs.toASTString();
      if (precision.isTracking(function, varName)) {

        Region newRegion = state.getRegion();
        Region var = createPredicate(buildVarName(function, varName));
        CRightHandSide rhs = assignment.getRightHandSide();

        if (rhs instanceof CExpression) {
          CExpression exp = (CExpression) rhs;
          if (isUsedInExpression(function, varName, exp)) {
            // make tmp for assignment,
            // this is done to handle assignments like "a = !a;" as "tmp = !a; a = tmp;"
            Region tmp = createPredicate(buildVarName(state.getFunctionName(), TMP_VARIABLE));

            // make region for RIGHT SIDE and build equality of var and region
            BDDCExpressionVisitor ev = new BDDCExpressionVisitor(state, precision);
            Region regRHS = exp.accept(ev);
            newRegion = addEquality(tmp, regRHS, newRegion);

            // delete var, make tmp equal to (new) var, then delete tmp
            newRegion = removePredicate(newRegion, var);
            newRegion = addEquality(var, tmp, newRegion);
            newRegion = removePredicate(newRegion, tmp);

          } else {
            newRegion = removePredicate(newRegion, var);

            // make region for RIGHT SIDE and build equality of var and region
            BDDCExpressionVisitor ev = new BDDCExpressionVisitor(state, precision);
            Region regRHS = exp.accept(ev);
            newRegion = addEquality(var, regRHS, newRegion);
          }

        } else {
          // else if (rhs instanceof CFunctionCallExpression) {
          // call of external function: we know nothing, so we do nothing
          // TODO can we assume, that malloc returns something !=0?
          // are there some "save functions"?
          newRegion = removePredicate(newRegion, var);
        }

        result = new BDDState(rmgr, state.getFunctionCallState(), newRegion,
            state.getVars(), cfaEdge.getPredecessor().getFunctionName());
      }
    }

    assert !result.getRegion().isFalse();
    return result;
  }

  /** This function returns, if the variable is used in the Expression. */
  protected static boolean isUsedInExpression(String function, String varName, CExpression exp)
      throws UnrecognizedCCodeException {
    return exp.accept(new VarCExpressionVisitor(function, varName));
  }

  /** This function handles declarations like "int a = 0;" and "int b = !a;".
   * A region is build for the right side of the declaration, if it is not null.
   * Then this region is assigned to the variable at the left side.
   * This equality is added to the BDDstate to get the next state. */
  private BDDState handleDeclarationEdge(BDDState state, CDeclarationEdge cfaEdge,
      BDDPrecision precision) throws UnrecognizedCCodeException {

    CDeclaration decl = cfaEdge.getDeclaration();

    if (decl instanceof CVariableDeclaration) {
      CVariableDeclaration vdecl = (CVariableDeclaration) decl;
      CInitializer initializer = vdecl.getInitializer();

      CExpression init = null;
      if (initializer == null && initAllVars) { // auto-initialize variables to zero
        init = CDefaults.forType(decl.getType(), decl.getFileLocation());
      } else if (initializer instanceof CInitializerExpression) {
        init = ((CInitializerExpression) initializer).getExpression();
      }

      // make variable (predicate) for LEFT SIDE of declaration,
      // delete variable, if it was initialized before i.e. in another block, with an existential operator
      String function = vdecl.isGlobal() ? null : state.getFunctionName();
      String varName = vdecl.getName();
      String scopedVarName = buildVarName(function, varName);

      if (precision.isTracking(function, varName)) {
        Region var = createPredicate(scopedVarName);
        Region newRegion = removePredicate(state.getRegion(), var);

        // track vars, so we can delete them after returning from a function,
        // see handleFunctionReturnEdge(...) for detail.
        if (!vdecl.isGlobal()) {
<<<<<<< HEAD
          state.getVars().add(scopedVarName);
=======
          state.getVars().add(var);
>>>>>>> 59c81275
        }

        // initializer on RIGHT SIDE available, make region for it
        if (init != null) {
          BDDCExpressionVisitor ev = new BDDCExpressionVisitor(state, precision);
          Region regRHS = init.accept(ev);
          newRegion = addEquality(var, regRHS, newRegion);
          return new BDDState(rmgr, state.getFunctionCallState(), newRegion,
              state.getVars(), cfaEdge.getPredecessor().getFunctionName());
        }
      }
    }

    return state; // if we know nothing, we return the old state
  }

  /** This function handles functioncalls like "f(x)", that calls "f(int a)".
   * Therefore each arg ("x") is transformed into a region and assigned
   * to a param ("int a") of the function. The equalities of
   * all arg-param-pairs are added to the BDDstate to get the next state. */
  private BDDState handleFunctionCallEdge(BDDState state, CFunctionCallEdge cfaEdge,
      BDDPrecision precision) throws UnrecognizedCCodeException {

    Region newRegion = state.getRegion();
    Set<Region> newVars = new LinkedHashSet<Region>();

    // overtake arguments from last functioncall into function,
    // get args from functioncall and make them equal with params from functionstart
    List<CExpression> args = cfaEdge.getArguments();
    List<CParameterDeclaration> params = cfaEdge.getSuccessor().getFunctionParameters();
    String innerFunctionName = cfaEdge.getSuccessor().getFunctionName();
    assert args.size() == params.size();

    for (int i = 0; i < args.size(); i++) {

      // make variable (predicate) for param, this variable is not global (->false)
      String varName = params.get(i).getName();
      String scopedVarName = buildVarName(innerFunctionName, varName);
      assert !newVars.contains(scopedVarName) : "variable used twice as param: " + scopedVarName;

      // make region for arg and build equality of var and arg
      if (precision.isTracking(innerFunctionName, varName)) {
<<<<<<< HEAD
        newVars.add(scopedVarName);
        Region var = createPredicate(scopedVarName);
=======
        Region var = createPredicate(scopedVarName);
        newVars.add(var);
>>>>>>> 59c81275
        BDDCExpressionVisitor ev = new BDDCExpressionVisitor(state, precision);
        Region arg = args.get(i).accept(ev);
        newRegion = addEquality(var, arg, newRegion);
      }
    }

    return new BDDState(rmgr, state, newRegion, newVars, innerFunctionName);
  }

  /** This function handles functionReturns like "y=f(x)".
   * The equality of the returnValue (FUNCTION_RETURN_VARIABLE) and the
   * left side ("y") is added to the new state.
   * Each variable from inside the function is removed from the BDDstate. */
  private BDDState handleFunctionReturnEdge(BDDState state, CFunctionReturnEdge cfaEdge,
      BDDPrecision precision) {
    Region newRegion = state.getRegion();

    // delete variables from returning function,
    // this results in a smaller BDD and allows to call a function twice.
<<<<<<< HEAD
    for (String varName : state.getVars()) {
      newRegion = removePredicate(newRegion, createPredicate(varName));
=======
    for (Region r : state.getVars()) {
      newRegion = removePredicate(newRegion, r);
>>>>>>> 59c81275
    }

    // set result of function equal to variable on left side
    CFunctionSummaryEdge fnkCall = cfaEdge.getSummaryEdge();
    CStatement call = fnkCall.getExpression().asStatement();

    // make region (predicate) for RIGHT SIDE
    Region retVar = createPredicate(buildVarName(state.getFunctionName(), FUNCTION_RETURN_VARIABLE));

    // handle assignments like "y = f(x);"
    if (call instanceof CFunctionCallAssignmentStatement) {
      CFunctionCallAssignmentStatement cAssignment = (CFunctionCallAssignmentStatement) call;
      CExpression lhs = cAssignment.getLeftHandSide();

      // make variable (predicate) for LEFT SIDE of assignment,
      // delete variable, if it was used before, this is done with an existential operator
      BDDState functionCall = state.getFunctionCallState();
      String function = isGlobal(lhs) ? null : functionCall.getFunctionName();
      String varName = lhs.toASTString();
      if (precision.isTracking(function, varName)) {
        Region var = createPredicate(buildVarName(function, varName));
        newRegion = removePredicate(newRegion, var);
        newRegion = addEquality(var, retVar, newRegion);
      }
    }

    // LAST ACTION: delete varname of right side
    newRegion = removePredicate(newRegion, retVar);

    return new BDDState(rmgr, state.getFunctionCallState().getFunctionCallState(),
        newRegion, state.getFunctionCallState().getVars(),
        cfaEdge.getSuccessor().getFunctionName());
  }

  /** This function handles functionStatements like "return (x)".
   * The equality of the returnValue (FUNCTION_RETURN_VARIABLE) and the
   * evaluated right side ("x") is added to the new state. */
  private BDDState handleReturnStatementEdge(BDDState state, CReturnStatementEdge cfaEdge,
      BDDPrecision precision) throws UnrecognizedCCodeException {

    // make variable (predicate) for returnStatement,
    // delete variable, if it was used before, this is done with an existential operator
    String scopedFuncName = buildVarName(state.getFunctionName(), FUNCTION_RETURN_VARIABLE);
    Region retvar = createPredicate(scopedFuncName);

    assert state.getRegion().equals(removePredicate(state.getRegion(), retvar)) : scopedFuncName
        + " was used twice in one trace??";

    // make region for RIGHT SIDE, this is the 'x' from 'return (x);
    CRightHandSide rhs = cfaEdge.getExpression();
    if (rhs instanceof CExpression) {
      BDDCExpressionVisitor ev = new BDDCExpressionVisitor(state, precision);
      Region regRHS = ((CExpression) rhs).accept(ev);
      Region newRegion = addEquality(retvar, regRHS, state.getRegion());
      return new BDDState(rmgr, state.getFunctionCallState(), newRegion,
          state.getVars(), cfaEdge.getPredecessor().getFunctionName());
    }
    return state;
  }

  /** This function handles assumptions like "if(a==b)" and "if(a!=0)".
   * A region is build for the assumption.
   * This region is added to the BDDstate to get the next state.
   * If the next state is False, the assumption is not fulfilled.
   * In this case NULL is returned. */
  private BDDState handleAssumption(BDDState state, CAssumeEdge cfaEdge,
      BDDPrecision precision) throws UnrecognizedCCodeException {

    CExpression expression = cfaEdge.getExpression();
    BDDCExpressionVisitor ev = new BDDCExpressionVisitor(state, precision);
    Region operand = expression.accept(ev);

    if (operand == null) { // assumption cannot be evaluated
      return state;

    } else {
      if (!cfaEdge.getTruthAssumption()) { // if false-branch
        operand = rmgr.makeNot(operand);
      }

      // get information from region into evaluated region
      Region newRegion = rmgr.makeAnd(state.getRegion(), operand);
      if (newRegion.isFalse()) { // assumption is not fulfilled / not possible
        return null;
      } else {
        return new BDDState(rmgr, state.getFunctionCallState(), newRegion,
            state.getVars(), cfaEdge.getPredecessor().getFunctionName());
      }
    }
  }

  /** This function returns a region without a variable. */
<<<<<<< HEAD

=======
>>>>>>> 59c81275
  private Region removePredicate(Region region, Region... existing) {
    for (Region r : existing) {
      deletedPredicates++;
      region = rmgr.makeExists(region, r);
    }
    return region;
  }

  /** This function returns a region for a variable. */
  private Region createPredicate(String varName) {
    createdPredicates++;
    return rmgr.createPredicate(varName);
  }

  @Override
  public Collection<? extends AbstractState> strengthen(
      AbstractState state, List<AbstractState> states, CFAEdge cfaEdge,
      Precision precision) {
    // do nothing
    return null;
  }

  /** This function builds the equality of left and right side and adds it to the environment.
   * If left or right side is null, the environment is returned unchanged. */
  private Region addEquality(Region leftSide, Region rightSide, Region environment) {
    if (leftSide == null || rightSide == null) {
      return environment;
    } else {
      final Region assignRegion = rmgr.makeEqual(leftSide, rightSide);
      return rmgr.makeAnd(environment, assignRegion);
    }
  }

  protected static String buildVarName(String function, String var) {
    if (function == null) {
      return var;
    } else {
      return function + "::" + var;
    }
  }

  protected static boolean isGlobal(CExpression exp) {
    if (exp instanceof CIdExpression) {
      CSimpleDeclaration decl = ((CIdExpression) exp).getDeclaration();
      if (decl instanceof CDeclaration) { return ((CDeclaration) decl).isGlobal(); }
    }
    return false;
  }

  /** This Visitor evaluates the visited expression and creates a region for it. */
  private class BDDCExpressionVisitor
      implements CExpressionVisitor<Region, UnrecognizedCCodeException> {

    private String functionName;
    private BDDPrecision precision;

    BDDCExpressionVisitor(BDDState state, BDDPrecision prec) {
      this.functionName = state.getFunctionName();
      this.precision = prec;
    }

    /** This function returns a region containing a variable.
     * The name of the variable is build from functionName and varName.
     * If the precision does not allow to track this variable, NULL is returned. */
    private Region makePredicate(CExpression exp, String functionName, BDDPrecision precision) {
      String var = exp.toASTString();
      String function = isGlobal(exp) ? null : functionName;

      if (precision.isTracking(function, var)) {
        return createPredicate(buildVarName(function, var));
      } else {
        return null;
      }
    }

    @Override
    public Region visit(CArraySubscriptExpression exp) throws UnrecognizedCCodeException {
      return makePredicate(exp, functionName, precision);
    }

    @Override
    public Region visit(CBinaryExpression exp) throws UnrecognizedCCodeException {
      Region operand1 = exp.getOperand1().accept(this);
      Region operand2 = exp.getOperand2().accept(this);

      if (operand1 == null || operand2 == null) { return null; }

      Region returnValue = null;
      switch (exp.getOperator()) {

      case BINARY_AND:
      case LOGICAL_AND:
        returnValue = rmgr.makeAnd(operand1, operand2);
        break;

      case BINARY_OR:
      case LOGICAL_OR:
        returnValue = rmgr.makeOr(operand1, operand2);
        break;

      case EQUALS:
        returnValue = rmgr.makeEqual(operand1, operand2);
        break;

      case NOT_EQUALS:
      case LESS_THAN:
      case GREATER_THAN:
      case BINARY_XOR:
        returnValue = rmgr.makeUnequal(operand1, operand2);
        break;

      case MULTIPLY:
      case DIVIDE:
      case MODULO:
      case PLUS:
      case MINUS:
      case SHIFT_LEFT:
      case SHIFT_RIGHT:
      case LESS_EQUAL:
      case GREATER_EQUAL:
      default:
        // a+b, a-b, etc --> don't know anything
      }
      return returnValue;
    }

    @Override
    public Region visit(CCastExpression exp) throws UnrecognizedCCodeException {
      // we ignore casts, because Zero is Zero.
      return exp.getOperand().accept(this);
    }

    @Override
    public Region visit(CFieldReference exp) throws UnrecognizedCCodeException {
      return makePredicate(exp, functionName, precision);
    }

    @Override
    public Region visit(CIdExpression exp) throws UnrecognizedCCodeException {
      return makePredicate(exp, functionName, precision);
    }

    @Override
    public Region visit(CCharLiteralExpression exp) throws UnrecognizedCCodeException {
      return null;
    }

    @Override
    public Region visit(CFloatLiteralExpression exp) throws UnrecognizedCCodeException {
      return null;
    }

    @Override
    public Region visit(CIntegerLiteralExpression exp) throws UnrecognizedCCodeException {
      Region region;
      if (exp.getValue().equals(BigInteger.ZERO)) {
        region = rmgr.makeFalse();
      } else if (exp.getValue().equals(BigInteger.ONE)) {
        region = rmgr.makeTrue();
      } else {
        region = null;
      }
      return region;
    }

    @Override
    public Region visit(CStringLiteralExpression exp) throws UnrecognizedCCodeException {
      return null;
    }

    @Override
    public Region visit(CTypeIdExpression exp) throws UnrecognizedCCodeException {
      return null;
    }

    @Override
    public Region visit(CUnaryExpression exp) throws UnrecognizedCCodeException {
      Region operand = exp.getOperand().accept(this);

      if (operand == null) { return null; }

      Region returnValue = null;
      switch (exp.getOperator()) {
      case NOT:
        returnValue = rmgr.makeNot(operand);
        break;
      case PLUS: // (+X == 0) <==> (X == 0)
      case MINUS: // (-X == 0) <==> (X == 0)
        returnValue = operand;
        break;
      default:
        // *exp --> don't know anything
      }
      return returnValue;
    }
  }


  /** This Visitor evaluates the visited expression and
   * returns iff the given variable is used in it. */
  private static class VarCExpressionVisitor implements CExpressionVisitor<Boolean, UnrecognizedCCodeException> {

    private String functionName;
    private String varName;

    VarCExpressionVisitor(String function, String var) {
      this.functionName = function;
      this.varName = var;
    }

    private boolean find(String function, String var) {
      if (functionName == null) {
        return function == null && varName.equals(var);
      } else {
        return functionName.equals(function) && varName.equals(var);
      }
    }

    private Boolean handle(CExpression exp, String functionName) {
      String var = exp.toASTString();
      String function = isGlobal(exp) ? null : functionName;
      return find(function, var);
    }

    @Override
    public Boolean visit(CArraySubscriptExpression exp) {
      return handle(exp, functionName);
    }

    @Override
    public Boolean visit(CBinaryExpression exp) throws UnrecognizedCCodeException {
      return exp.getOperand1().accept(this) || exp.getOperand2().accept(this);
    }

    @Override
    public Boolean visit(CCastExpression exp) throws UnrecognizedCCodeException {
      return exp.getOperand().accept(this);
    }

    @Override
    public Boolean visit(CFieldReference exp) {
      return handle(exp, functionName);
    }

    @Override
    public Boolean visit(CIdExpression exp) {
      return handle(exp, functionName);
    }

    @Override
    public Boolean visit(CCharLiteralExpression exp) {
      return false;
    }

    @Override
    public Boolean visit(CFloatLiteralExpression exp) {
      return false;
    }

    @Override
    public Boolean visit(CIntegerLiteralExpression exp) {
      return false;
    }

    @Override
    public Boolean visit(CStringLiteralExpression exp) {
      return false;
    }

    @Override
    public Boolean visit(CTypeIdExpression exp) {
      return false;
    }

    @Override
    public Boolean visit(CUnaryExpression exp) throws UnrecognizedCCodeException {
      return exp.getOperand().accept(this);
    }
  }

  @Override
  public String toString() {
    return "Number of created predicates: " + createdPredicates +
        "\nNumber of deleted predicates: " + deletedPredicates +
        "\n" + rmgr.getStatistics();
  }
}<|MERGE_RESOLUTION|>--- conflicted
+++ resolved
@@ -38,10 +38,7 @@
 import org.sosy_lab.common.configuration.Option;
 import org.sosy_lab.common.configuration.Options;
 import org.sosy_lab.cpachecker.cfa.CFA;
-<<<<<<< HEAD
 import org.sosy_lab.cpachecker.cfa.ast.CInitializer;
-=======
->>>>>>> 59c81275
 import org.sosy_lab.cpachecker.cfa.ast.c.CArraySubscriptExpression;
 import org.sosy_lab.cpachecker.cfa.ast.c.CAssignment;
 import org.sosy_lab.cpachecker.cfa.ast.c.CBinaryExpression;
@@ -311,11 +308,7 @@
         // track vars, so we can delete them after returning from a function,
         // see handleFunctionReturnEdge(...) for detail.
         if (!vdecl.isGlobal()) {
-<<<<<<< HEAD
-          state.getVars().add(scopedVarName);
-=======
           state.getVars().add(var);
->>>>>>> 59c81275
         }
 
         // initializer on RIGHT SIDE available, make region for it
@@ -358,13 +351,8 @@
 
       // make region for arg and build equality of var and arg
       if (precision.isTracking(innerFunctionName, varName)) {
-<<<<<<< HEAD
-        newVars.add(scopedVarName);
-        Region var = createPredicate(scopedVarName);
-=======
         Region var = createPredicate(scopedVarName);
         newVars.add(var);
->>>>>>> 59c81275
         BDDCExpressionVisitor ev = new BDDCExpressionVisitor(state, precision);
         Region arg = args.get(i).accept(ev);
         newRegion = addEquality(var, arg, newRegion);
@@ -384,13 +372,8 @@
 
     // delete variables from returning function,
     // this results in a smaller BDD and allows to call a function twice.
-<<<<<<< HEAD
-    for (String varName : state.getVars()) {
-      newRegion = removePredicate(newRegion, createPredicate(varName));
-=======
     for (Region r : state.getVars()) {
       newRegion = removePredicate(newRegion, r);
->>>>>>> 59c81275
     }
 
     // set result of function equal to variable on left side
@@ -483,10 +466,7 @@
   }
 
   /** This function returns a region without a variable. */
-<<<<<<< HEAD
-
-=======
->>>>>>> 59c81275
+
   private Region removePredicate(Region region, Region... existing) {
     for (Region r : existing) {
       deletedPredicates++;
