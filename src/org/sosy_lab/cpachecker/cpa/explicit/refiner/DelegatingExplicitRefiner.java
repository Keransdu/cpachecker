--- conflicted
+++ resolved
@@ -115,18 +115,11 @@
     PredicateCPA predicateCpa = ((WrapperCPA) cpa).retrieveWrappedCpa(PredicateCPA.class);
     if (predicateCpa != null) {
 
-<<<<<<< HEAD
       FormulaManagerFactory factory = predicateCpa.getFormulaManagerFactory();
       FormulaManagerView formulaManager = predicateCpa.getFormulaManager();
       Solver solver = predicateCpa.getSolver();
       pathFormulaManager = predicateCpa.getPathFormulaManager();
-=======
-      FormulaManagerFactory factory               = predicateCpa.getFormulaManagerFactory();
-      FormulaManagerView formulaManager           = predicateCpa.getFormulaManager();
-      Solver solver                               = predicateCpa.getSolver();
-      pathFormulaManager                          = predicateCpa.getPathFormulaManager();
       PredicateExtractor extractor                = predicateCpa.getExtractor();
->>>>>>> 3bbee3d5
 
       InterpolationManager manager = new InterpolationManager(
           formulaManager,
