/*
 *  CPAchecker is a tool for configurable software verification.
 *  This file is part of CPAchecker.
 *
 *  Copyright (C) 2007-2012  Dirk Beyer
 *  All rights reserved.
 *
 *  Licensed under the Apache License, Version 2.0 (the "License");
 *  you may not use this file except in compliance with the License.
 *  You may obtain a copy of the License at
 *
 *      http://www.apache.org/licenses/LICENSE-2.0
 *
 *  Unless required by applicable law or agreed to in writing, software
 *  distributed under the License is distributed on an "AS IS" BASIS,
 *  WITHOUT WARRANTIES OR CONDITIONS OF ANY KIND, either express or implied.
 *  See the License for the specific language governing permissions and
 *  limitations under the License.
 *
 *
 *  CPAchecker web page:
 *    http://cpachecker.sosy-lab.org
 */
package org.sosy_lab.cpachecker.cpa.explicit;

import java.util.Collection;
import java.util.Collections;
import java.util.HashSet;
import java.util.List;
import java.util.Map;
import java.util.Set;

<<<<<<< HEAD
=======
import org.sosy_lab.common.LogManager;
import org.sosy_lab.common.Pair;
>>>>>>> 30d65383
import org.sosy_lab.common.configuration.Configuration;
import org.sosy_lab.common.configuration.InvalidConfigurationException;
import org.sosy_lab.common.configuration.Option;
import org.sosy_lab.common.configuration.Options;
<<<<<<< HEAD
=======
import org.sosy_lab.cpachecker.cfa.ast.AArraySubscriptExpression;
import org.sosy_lab.cpachecker.cfa.ast.AExpressionStatement;
import org.sosy_lab.cpachecker.cfa.ast.AFunctionCall;
import org.sosy_lab.cpachecker.cfa.ast.AFunctionCallAssignmentStatement;
import org.sosy_lab.cpachecker.cfa.ast.AFunctionCallStatement;
import org.sosy_lab.cpachecker.cfa.ast.AIdExpression;
import org.sosy_lab.cpachecker.cfa.ast.AInitializerExpression;
import org.sosy_lab.cpachecker.cfa.ast.AParameterDeclaration;
import org.sosy_lab.cpachecker.cfa.ast.APointerExpression;
import org.sosy_lab.cpachecker.cfa.ast.AUnaryExpression;
import org.sosy_lab.cpachecker.cfa.ast.AVariableDeclaration;
import org.sosy_lab.cpachecker.cfa.ast.IADeclaration;
import org.sosy_lab.cpachecker.cfa.ast.IAExpression;
import org.sosy_lab.cpachecker.cfa.ast.IAInitializer;
import org.sosy_lab.cpachecker.cfa.ast.IARightHandSide;
import org.sosy_lab.cpachecker.cfa.ast.IAStatement;
import org.sosy_lab.cpachecker.cfa.ast.IAssignment;
>>>>>>> 30d65383
import org.sosy_lab.cpachecker.cfa.ast.c.CArraySubscriptExpression;
import org.sosy_lab.cpachecker.cfa.ast.c.CAssignment;
import org.sosy_lab.cpachecker.cfa.ast.c.CBinaryExpression;
import org.sosy_lab.cpachecker.cfa.ast.c.CBinaryExpression.BinaryOperator;
import org.sosy_lab.cpachecker.cfa.ast.c.CCastExpression;
import org.sosy_lab.cpachecker.cfa.ast.c.CExpression;
import org.sosy_lab.cpachecker.cfa.ast.c.CExpressionStatement;
import org.sosy_lab.cpachecker.cfa.ast.c.CFieldReference;
import org.sosy_lab.cpachecker.cfa.ast.c.CFunctionCall;
<<<<<<< HEAD
import org.sosy_lab.cpachecker.cfa.ast.c.CFunctionCallAssignmentStatement;
import org.sosy_lab.cpachecker.cfa.ast.c.CFunctionCallExpression;
import org.sosy_lab.cpachecker.cfa.ast.c.CFunctionCallStatement;
import org.sosy_lab.cpachecker.cfa.ast.c.CIdExpression;
import org.sosy_lab.cpachecker.cfa.ast.c.CInitializer;
import org.sosy_lab.cpachecker.cfa.ast.c.CInitializerExpression;
import org.sosy_lab.cpachecker.cfa.ast.c.CIntegerLiteralExpression;
=======
import org.sosy_lab.cpachecker.cfa.ast.c.CIdExpression;
>>>>>>> 30d65383
import org.sosy_lab.cpachecker.cfa.ast.c.CLiteralExpression;
import org.sosy_lab.cpachecker.cfa.ast.c.CPointerExpression;
import org.sosy_lab.cpachecker.cfa.ast.c.CRightHandSide;
<<<<<<< HEAD
import org.sosy_lab.cpachecker.cfa.ast.c.CRightHandSideVisitor;
import org.sosy_lab.cpachecker.cfa.ast.c.CStatement;
import org.sosy_lab.cpachecker.cfa.ast.c.CStringLiteralExpression;
import org.sosy_lab.cpachecker.cfa.ast.c.CUnaryExpression;
import org.sosy_lab.cpachecker.cfa.ast.c.CUnaryExpression.UnaryOperator;
import org.sosy_lab.cpachecker.cfa.ast.c.CVariableDeclaration;
import org.sosy_lab.cpachecker.cfa.ast.c.DefaultCExpressionVisitor;
=======
import org.sosy_lab.cpachecker.cfa.ast.c.CUnaryExpression;
import org.sosy_lab.cpachecker.cfa.ast.c.CUnaryExpression.UnaryOperator;
import org.sosy_lab.cpachecker.cfa.ast.java.JBinaryExpression;
import org.sosy_lab.cpachecker.cfa.ast.java.JEnumConstantExpression;
import org.sosy_lab.cpachecker.cfa.ast.java.JExpression;
import org.sosy_lab.cpachecker.cfa.ast.java.JFieldAccess;
import org.sosy_lab.cpachecker.cfa.ast.java.JFieldDeclaration;
import org.sosy_lab.cpachecker.cfa.ast.java.JIdExpression;
import org.sosy_lab.cpachecker.cfa.ast.java.JLiteralExpression;
import org.sosy_lab.cpachecker.cfa.ast.java.JRightHandSide;
import org.sosy_lab.cpachecker.cfa.ast.java.JSimpleDeclaration;
import org.sosy_lab.cpachecker.cfa.model.ADeclarationEdge;
import org.sosy_lab.cpachecker.cfa.model.AReturnStatementEdge;
import org.sosy_lab.cpachecker.cfa.model.AStatementEdge;
import org.sosy_lab.cpachecker.cfa.model.AssumeEdge;
>>>>>>> 30d65383
import org.sosy_lab.cpachecker.cfa.model.CFAEdge;
import org.sosy_lab.cpachecker.cfa.model.MultiEdge;
<<<<<<< HEAD
import org.sosy_lab.cpachecker.cfa.model.c.CAssumeEdge;
import org.sosy_lab.cpachecker.cfa.model.c.CDeclarationEdge;
import org.sosy_lab.cpachecker.cfa.model.c.CFunctionCallEdge;
import org.sosy_lab.cpachecker.cfa.model.c.CFunctionEntryNode;
import org.sosy_lab.cpachecker.cfa.model.c.CFunctionReturnEdge;
import org.sosy_lab.cpachecker.cfa.model.c.CFunctionSummaryEdge;
import org.sosy_lab.cpachecker.cfa.model.c.CReturnStatementEdge;
import org.sosy_lab.cpachecker.cfa.model.c.CStatementEdge;
import org.sosy_lab.cpachecker.cfa.types.c.CEnumType.CEnumerator;
import org.sosy_lab.cpachecker.cfa.types.c.CNumericTypes;
=======
import org.sosy_lab.cpachecker.cfa.parser.eclipse.c.CBinaryExpressionBuilder;
import org.sosy_lab.cpachecker.cfa.types.MachineModel;
import org.sosy_lab.cpachecker.cfa.types.Type;
import org.sosy_lab.cpachecker.cfa.types.c.CNumericTypes;
import org.sosy_lab.cpachecker.cfa.types.c.CType;
import org.sosy_lab.cpachecker.cfa.types.java.JArrayType;
import org.sosy_lab.cpachecker.cfa.types.java.JClassOrInterfaceType;
import org.sosy_lab.cpachecker.cfa.types.java.JSimpleType;
import org.sosy_lab.cpachecker.cfa.types.java.JType;
>>>>>>> 30d65383
import org.sosy_lab.cpachecker.core.interfaces.AbstractState;
import org.sosy_lab.cpachecker.core.interfaces.Precision;
import org.sosy_lab.cpachecker.core.interfaces.TransferRelation;
import org.sosy_lab.cpachecker.cpa.pointer.Memory;
import org.sosy_lab.cpachecker.cpa.pointer.Pointer;
import org.sosy_lab.cpachecker.cpa.pointer.PointerState;
import org.sosy_lab.cpachecker.exceptions.CPATransferException;
import org.sosy_lab.cpachecker.exceptions.UnrecognizedCCodeException;
<<<<<<< HEAD
import org.sosy_lab.cpachecker.exceptions.UnrecognizedCFAEdgeException;
=======
import org.sosy_lab.cpachecker.exceptions.UnrecognizedCodeException;
>>>>>>> 30d65383
import org.sosy_lab.cpachecker.exceptions.UnsupportedCCodeException;

import com.google.common.collect.ImmutableMap;

@Options(prefix="cpa.explicit")
public class ExplicitTransferRelation implements TransferRelation
{

  // set of functions that may not appear in the source code
  // the value of the map entry is the explanation for the user
  private static final Map<String, String> UNSUPPORTED_FUNCTIONS
      = ImmutableMap.of("pthread_create", "threads");

  @Option(description = "if there is an assumption like (x!=0), "
      + "this option sets unknown (uninitialized) variables to 1L, "
      + "when the true-branch is handled.")
  private boolean initAssumptionVars = false;

  private final Set<String> globalVariables = new HashSet<String>();

  private String missingInformationLeftVariable = null;
  private Type missingInformationLeftVariableType = null;
  private String missingInformationLeftPointer  = null;
  private Type missingInformationLeftPointerType  = null;

  private CRightHandSide missingInformationRightExpression = null;

  /**
   * name for the special variable used as container for return values of functions
   */
  public static final String FUNCTION_RETURN_VAR = "___cpa_temp_result_var_";

  public ExplicitTransferRelation(Configuration config) throws InvalidConfigurationException {
    config.inject(this);
  }
  @Override
  public Collection<ExplicitState> getAbstractSuccessors(AbstractState element, Precision precision, CFAEdge cfaEdge)
    throws CPATransferException {

    ExplicitState explicitState = (ExplicitState)element;

    ExplicitState successor;

    switch (cfaEdge.getEdgeType()) {
    // this is an assumption, e.g. if (a == b)
    case AssumeEdge:
      CAssumeEdge assumeEdge = (CAssumeEdge) cfaEdge;
      successor = handleAssumption(explicitState.clone(), assumeEdge.getExpression(), cfaEdge, assumeEdge.getTruthAssumption());
      break;

    case FunctionCallEdge:
      CFunctionCallEdge functionCallEdge = (CFunctionCallEdge) cfaEdge;
      successor = handleFunctionCall(explicitState, functionCallEdge);
      break;

<<<<<<< HEAD
    // this is a return edge from function, this is different from return statement
    // of the function. See case for statement edge for details
    case FunctionReturnEdge:
      CFunctionReturnEdge functionReturnEdge = (CFunctionReturnEdge) cfaEdge;
      successor = handleFunctionReturn(explicitState, functionReturnEdge);
=======
  private final MachineModel machineModel;
  private final LogManager logger;

  public ExplicitTransferRelation(Configuration config, LogManager pLogger, MachineModel pMachineModel) throws InvalidConfigurationException {
    config.inject(this);
    machineModel = pMachineModel;
    logger = pLogger;
  }
>>>>>>> 30d65383

      successor.dropFrame(functionReturnEdge.getPredecessor().getFunctionName());
      break;

    default:
      successor = explicitState.clone();
      handleSimpleEdge(successor, cfaEdge);
    }

    if (successor == null) {
      return Collections.emptySet();
    } else {
      return Collections.singleton(successor);
    }
  }

  private void handleSimpleEdge(ExplicitState element, CFAEdge cfaEdge)
        throws CPATransferException {

    // check the type of the edge
    switch (cfaEdge.getEdgeType()) {
    // if edge is a statement edge, e.g. a = b + c
    case StatementEdge:
      CStatementEdge statementEdge = (CStatementEdge) cfaEdge;
      handleStatement(element, statementEdge.getStatement(), cfaEdge);
      break;

    case ReturnStatementEdge:
      CReturnStatementEdge returnEdge = (CReturnStatementEdge)cfaEdge;
      // this statement is a function return, e.g. return (a);
      // note that this is different from return edge
      // this is a statement edge which leads the function to the
      // last node of its CFA, where return edge is from that last node
      // to the return site of the caller function
      handleExitFromFunction(element, returnEdge.getExpression(), returnEdge);
      break;

    // edge is a declaration edge, e.g. int a;
    case DeclarationEdge:
      CDeclarationEdge declarationEdge = (CDeclarationEdge) cfaEdge;
      handleDeclaration(element, declarationEdge);
      break;

    case BlankEdge:
      break;

    case MultiEdge:
      for (CFAEdge edge : (MultiEdge)cfaEdge) {
        handleSimpleEdge(element, edge);
      }
      break;

    default:
      throw new UnrecognizedCFAEdgeException(cfaEdge);
    }
  }

  private ExplicitState handleFunctionCall(ExplicitState element, CFunctionCallEdge callEdge)
    throws UnrecognizedCCodeException {
    ExplicitState newElement = element.clone();

    CFunctionEntryNode functionEntryNode = callEdge.getSuccessor();
    String calledFunctionName = functionEntryNode.getFunctionName();
    String callerFunctionName = callEdge.getPredecessor().getFunctionName();

    List<String> paramNames = functionEntryNode.getFunctionParameterNames();
    List<CExpression> arguments = callEdge.getArguments();

    if (!callEdge.getSuccessor().getFunctionDefinition().getType().takesVarArgs()) {
      assert(paramNames.size() == arguments.size());
    }

    // visitor for getting the values of the actual parameters in caller function context
<<<<<<< HEAD
    ExpressionValueVisitor visitor = new ExpressionValueVisitor(callEdge, element, callerFunctionName);

    // get value of actual parameter in caller function context
    for (int i = 0; i < paramNames.size(); i++) {
      Long value = arguments.get(i).accept(visitor);
=======
    final ExplicitExpressionValueVisitor visitor = getVisitor();

    // get value of actual parameter in caller function context
    for (int i = 0; i < parameters.size(); i++) {
      Long value;
      IAExpression exp = arguments.get(i);

      if (exp instanceof JExpression) {
        value = ((JExpression) exp).accept(visitor);
      } else if (exp instanceof CExpression) {
        value = visitor.evaluate((CExpression) exp, (CType) parameters.get(i).getType());
      } else {
        throw new AssertionError("unknown expression: " + exp);
      }
>>>>>>> 30d65383

      String formalParamName = getScopedVariableName(paramNames.get(i), calledFunctionName);

      if (value == null) {
        newElement.forget(formalParamName);
      } else {
        newElement.assignConstant(formalParamName, value);
      }
    }

    return newElement;
  }

  private void handleExitFromFunction(ExplicitState newElement, CExpression expression, CReturnStatementEdge returnEdge)
    throws UnrecognizedCCodeException {
    if (expression == null) {
      expression = CNumericTypes.ZERO; // this is the default in C
    }

<<<<<<< HEAD
    String functionName = returnEdge.getPredecessor().getFunctionName();

    handleAssignmentToVariable(FUNCTION_RETURN_VAR, expression, new ExpressionValueVisitor(returnEdge, newElement, functionName));
=======
    String assignedVar = getScopedVariableName(FUNCTION_RETURN_VAR, functionName);

    return handleAssignmentToVariable(assignedVar,
        returnEdge.getSuccessor().getEntryNode().getFunctionDefinition().getType().getReturnType(), // TODO easier way to get type?
        expression, getVisitor());
>>>>>>> 30d65383
  }

  /**
   * Handles return from one function to another function.
   * @param element previous abstract state
   * @param functionReturnEdge return edge from a function to its call site
   * @return new abstract state
   */
<<<<<<< HEAD
  private ExplicitState handleFunctionReturn(ExplicitState element, CFunctionReturnEdge functionReturnEdge)
    throws UnrecognizedCCodeException {
    CFunctionSummaryEdge summaryEdge  = functionReturnEdge.getSummaryEdge();
    CFunctionCall exprOnSummary       = summaryEdge.getExpression();
=======
  @Override
  protected ExplicitState handleFunctionReturnEdge(FunctionReturnEdge functionReturnEdge,
      FunctionSummaryEdge summaryEdge, AFunctionCall exprOnSummary, String callerFunctionName)
    throws UnrecognizedCodeException {
>>>>>>> 30d65383

    ExplicitState newElement  = element.clone();
    String callerFunctionName = functionReturnEdge.getSuccessor().getFunctionName();
    String calledFunctionName = functionReturnEdge.getPredecessor().getFunctionName();

    // expression is an assignment operation, e.g. a = g(b);
    if (exprOnSummary instanceof CFunctionCallAssignmentStatement) {
      CFunctionCallAssignmentStatement assignExp = ((CFunctionCallAssignmentStatement)exprOnSummary);
      CExpression op1 = assignExp.getLeftHandSide();

      // we expect left hand side of the expression to be a variable
      if ((op1 instanceof CIdExpression) || (op1 instanceof CFieldReference)) {
        String returnVarName = getScopedVariableName(FUNCTION_RETURN_VAR, calledFunctionName);

        String assignedVarName = getScopedVariableName(op1, callerFunctionName);

        if (element.contains(returnVarName)) {
          newElement.assignConstant(assignedVarName, element.getValueFor(returnVarName));
        } else {
          newElement.forget(assignedVarName);
        }
      }

      // a* = b(); TODO: for now, nothing is done here, but cloning the current element
<<<<<<< HEAD
      else if (op1 instanceof CUnaryExpression && ((CUnaryExpression)op1).getOperator() == UnaryOperator.STAR) {
        return newElement;
=======
      else if (op1 instanceof APointerExpression) {
>>>>>>> 30d65383
      }

      // a[x] = b(); TODO: for now, nothing is done here, but cloning the current element
      else if (op1 instanceof CArraySubscriptExpression) {
        return newElement;
      }

      else {
        throw new UnrecognizedCodeException("on function return", summaryEdge, op1);
      }
    }

    return newElement;
  }

  private ExplicitState handleAssumption(ExplicitState element, CExpression expression, CFAEdge cfaEdge, boolean truthValue)
    throws UnrecognizedCCodeException {
    // convert an expression like [a + 753 != 951] to [a != 951 - 753]
    expression = optimizeAssumeForEvaluation(expression);

    String functionName = cfaEdge.getPredecessor().getFunctionName();

    // get the value of the expression (either true[1L], false[0L], or unknown[null])
<<<<<<< HEAD
    Long value = getExpressionValue(element, expression, functionName, cfaEdge);
=======
    Long value = getExpressionValue(expression, CNumericTypes.INT); // TODO which type? TODO special java-type?
>>>>>>> 30d65383

    // value is null, try to derive further information
    if (value == null) {
      AssigningValueVisitor avv = new AssigningValueVisitor(cfaEdge, element, functionName, truthValue);

<<<<<<< HEAD
      expression.accept(avv);
=======
      ExplicitState element = state.clone();
      AssigningValueVisitor avv = new AssigningValueVisitor(element, truthValue);

      if (expression instanceof JExpression && ! (expression instanceof CExpression)) {

        ((JExpression) expression).accept(avv);

        if (avv.hasMissingFieldAccessInformation() || avv.hasMissingEnumComparisonInformation()) {
          assert missingInformationRightJExpression != null;
          missingAssumeInformation = true;
        }
>>>>>>> 30d65383

      return element;
    } else if ((truthValue && value == 1L) || (!truthValue && value == 0L)) {
      return element;
    } else {
      return null;
    }
  }

  private void handleDeclaration(ExplicitState newElement, CDeclarationEdge declarationEdge)
    throws UnrecognizedCCodeException {

    if (!(declarationEdge.getDeclaration() instanceof CVariableDeclaration)) {
      // nothing interesting to see here, please move along
      return;
    }

    CVariableDeclaration decl = (CVariableDeclaration)declarationEdge.getDeclaration();

    // get the variable name in the declarator
    String varName = decl.getName();
    String functionName = declarationEdge.getPredecessor().getFunctionName();

    Long initialValue = null;

    // handle global variables
    if (decl.isGlobal()) {
      // if this is a global variable, add to the list of global variables
      globalVariables.add(varName);

      // global variables without initializer are set to 0 in C
      initialValue = 0L;
    }

    // get initial value
    CInitializer init = decl.getInitializer();
    if (init instanceof CInitializerExpression) {
      CExpression exp = ((CInitializerExpression)init).getExpression();

<<<<<<< HEAD
      initialValue = getExpressionValue(newElement, exp, functionName, declarationEdge);
    }

    // assign initial value if necessary
    String scopedVarName = getScopedVariableName(varName, functionName);
=======
    if (init instanceof AInitializerExpression) {
      IAExpression exp = ((AInitializerExpression)init).getExpression();
      initialValue = getExpressionValue(exp, decl.getType());
    }

    // assign initial value if necessary
      String scopedVarName = decl.isGlobal() ? varName : functionName + "::" + varName;

      boolean complexType = decl.getType() instanceof JClassOrInterfaceType || decl.getType() instanceof JArrayType;

>>>>>>> 30d65383

    if (initialValue != null) {
      newElement.assignConstant(scopedVarName, initialValue);
    } else {
      newElement.forget(scopedVarName);
    }
  }

<<<<<<< HEAD
  private void handleStatement(ExplicitState newElement, CStatement expression, CFAEdge cfaEdge)
    throws UnrecognizedCCodeException {
=======

  @Override
  protected ExplicitState handleStatementEdge(AStatementEdge cfaEdge, IAStatement expression)
    throws UnrecognizedCodeException {

>>>>>>> 30d65383
    if (expression instanceof CFunctionCall) {
      CExpression fn = ((CFunctionCall)expression).getFunctionCallExpression().getFunctionNameExpression();
      if (fn instanceof CIdExpression) {
        String func = ((CIdExpression)fn).getName();
        if (UNSUPPORTED_FUNCTIONS.containsKey(func)) {
          throw new UnsupportedCCodeException(UNSUPPORTED_FUNCTIONS.get(func), cfaEdge, fn);
        }
      }
    }

    // expression is a binary operation, e.g. a = b;
    if (expression instanceof CAssignment) {
      handleAssignment(newElement, (CAssignment)expression, cfaEdge);

    // external function call - do nothing
    } else if (expression instanceof CFunctionCallStatement) {

    // there is such a case
    } else if (expression instanceof CExpressionStatement) {

    } else {
      throw new UnrecognizedCodeException("Unknown statement", cfaEdge, expression);
    }
  }

<<<<<<< HEAD
  private void handleAssignment(ExplicitState newElement, CAssignment assignExpression, CFAEdge cfaEdge)
    throws UnrecognizedCCodeException {
    CExpression op1    = assignExpression.getLeftHandSide();
    CRightHandSide op2 = assignExpression.getRightHandSide();
=======

  private ExplicitState handleAssignment(IAssignment assignExpression, CFAEdge cfaEdge)
    throws UnrecognizedCodeException {
    IAExpression op1    = assignExpression.getLeftHandSide();
    IARightHandSide op2 = assignExpression.getRightHandSide();
>>>>>>> 30d65383

    if (op1 instanceof CIdExpression) {
      // a = ...
      String functionName = cfaEdge.getPredecessor().getFunctionName();
      handleAssignmentToVariable(op1.toASTString(), op2, new ExpressionValueVisitor(cfaEdge, newElement, functionName));
     }

<<<<<<< HEAD
    else if (op1 instanceof CUnaryExpression && ((CUnaryExpression)op1).getOperator() == UnaryOperator.STAR) {
      // *a = ...

      op1 = ((CUnaryExpression)op1).getOperand();
=======
        if (op1 instanceof JIdExpression && ((JIdExpression) op1).getDeclaration() instanceof JFieldDeclaration && !((JFieldDeclaration) ((JIdExpression) op1).getDeclaration()).isStatic()) {
          missingScopedFieldName = true;
          notScopedField = (JIdExpression) op1;
        }
        return handleAssignmentToVariable(op1, op1.getExpressionType(), op2, getVisitor());

    } else if (op1 instanceof APointerExpression) {
      // *a = ...

      op1 = ((APointerExpression)op1).getOperand();
>>>>>>> 30d65383

      // Cil produces code like
      // *((int*)__cil_tmp5) = 1;
      // so remove cast
      if (op1 instanceof CCastExpression) {
        op1 = ((CCastExpression)op1).getOperand();
      }

<<<<<<< HEAD
      if (op1 instanceof CIdExpression) {
        missingInformationLeftPointer = ((CIdExpression)op1).getName();
=======

      if (op1 instanceof AIdExpression) {
        missingInformationLeftPointer = ((AIdExpression)op1).getName();
        missingInformationLeftPointerType = ((AIdExpression)op1).getExpressionType();
>>>>>>> 30d65383
        missingInformationRightExpression = op2;
      }

      return;

    }

    else if (op1 instanceof CFieldReference) {
      // a->b = ...
<<<<<<< HEAD
      String functionName = cfaEdge.getPredecessor().getFunctionName();

      handleAssignmentToVariable(op1.toASTString(), op2, new ExpressionValueVisitor(cfaEdge, newElement, functionName));
=======
      return handleAssignmentToVariable(op1, op1.getExpressionType(), op2, getVisitor());
>>>>>>> 30d65383
    }

    // TODO assignment to array cell
    else if (op1 instanceof CArraySubscriptExpression) {
      // array cell
    } else {
      throw new UnrecognizedCodeException("left operand of assignment has to be a variable", cfaEdge, op1);
    }
  }

<<<<<<< HEAD
  private void handleAssignmentToVariable(String lParam, CRightHandSide exp, ExpressionValueVisitor visitor)
    throws UnrecognizedCCodeException {
    Long value = exp.accept(visitor);

    if (visitor.missingPointer) {
=======
  private ExplicitState handleAssignmentToVariable(
      IAExpression lParam, final Type lType, IARightHandSide exp, ExplicitExpressionValueVisitor visitor)
      throws UnrecognizedCCodeException {
    String assignedVar = getScopedVariableName(lParam, functionName);
    return handleAssignmentToVariable(assignedVar, lType, exp, visitor);
  }

  /** This method analyses the expression with the visitor and assigns the value to lParam.
   * The method returns a new state, that contains (a copy of) the old state and the new assignment. */
  private ExplicitState handleAssignmentToVariable(
      String assignedVar, final Type lType, IARightHandSide exp, ExplicitExpressionValueVisitor visitor)
      throws UnrecognizedCCodeException {

    Long value;
    if (exp instanceof JRightHandSide) {
       value = ((JRightHandSide) exp).accept(visitor);
    } else if (exp instanceof CRightHandSide) {
       value = visitor.evaluate((CRightHandSide) exp, (CType) lType);
    } else {
      throw new AssertionError("unknown righthandside-expression: " + exp);
    }

    if (visitor.hasMissingPointer()) {
>>>>>>> 30d65383
      missingInformationRightExpression = exp;
      assert value == null;
    }

    ExplicitState newElement = visitor.state;
    String assignedVar = getScopedVariableName(lParam, visitor.functionName);

<<<<<<< HEAD
    if (value == null) {
      newElement.forget(assignedVar);
=======
    if (visitor.hasMissingFieldAccessInformation() || visitor.hasMissingEnumComparisonInformation()) {
      // This may happen if an object of class is created which could not be parsed,
      // In  such a case, forget about it
      if (value != null) {
        newElement.forget(assignedVar);
        return newElement;
      } else {
        missingInformationRightJExpression = (JRightHandSide) exp;
        if (!missingScopedFieldName) {
          missingInformationLeftJVariable = assignedVar;
        }
      }
>>>>>>> 30d65383
    }
    else {
      newElement.assignConstant(assignedVar, value);
    }
  }

  /**
<<<<<<< HEAD
   * Visitor that get's the value from an expression.
   * The result may be null, i.e., the value is unknown.
   */
  private class ExpressionValueVisitor extends DefaultCExpressionVisitor<Long, UnrecognizedCCodeException>
                                       implements CRightHandSideVisitor<Long, UnrecognizedCCodeException> {
    protected final CFAEdge edge;
    protected final ExplicitState state;
    protected final String functionName;

    private boolean missingPointer = false;

    public ExpressionValueVisitor(CFAEdge pEdge, ExplicitState pElement, String pFunctionName) {
      edge = pEdge;
      state = pElement;
      functionName = pFunctionName;
    }

    // TODO fields, arrays

    @Override
    protected Long visitDefault(CExpression pExp) {
      return null;
    }

    @Override
    public Long visit(CBinaryExpression pE) throws UnrecognizedCCodeException {
      BinaryOperator binaryOperator = pE.getOperator();
      CExpression lVarInBinaryExp = pE.getOperand1();
      CExpression rVarInBinaryExp = pE.getOperand2();

      switch (binaryOperator) {
      case PLUS:
      case MINUS:
      case DIVIDE:
      case MULTIPLY:
      case SHIFT_LEFT:
      case BINARY_AND:
      case BINARY_OR:
      case BINARY_XOR: {
        Long lVal = lVarInBinaryExp.accept(this);
        if (lVal == null) {
          return null;
        }

        Long rVal = rVarInBinaryExp.accept(this);
        if (rVal == null) {
          return null;
        }

        switch (binaryOperator) {
        case PLUS:
          return lVal + rVal;

        case MINUS:
          return lVal - rVal;

        case DIVIDE:
          // TODO maybe we should signal a division by zero error?
          if (rVal == 0) {
            return null;
          }

          return lVal / rVal;

        case MULTIPLY:
          return lVal * rVal;

        case SHIFT_LEFT:
          return lVal << rVal;

        case BINARY_AND:
          return lVal & rVal;

        case BINARY_OR:
          return lVal | rVal;

        case BINARY_XOR:
          return lVal ^ rVal;

        default:
          throw new AssertionError();
        }
      }

      case EQUALS:
      case NOT_EQUALS:
      case GREATER_THAN:
      case GREATER_EQUAL:
      case LESS_THAN:
      case LESS_EQUAL: {

        Long lVal = lVarInBinaryExp.accept(this);
        if (lVal == null) {
          return null;
        }

        Long rVal = rVarInBinaryExp.accept(this);
        if (rVal == null) {
          return null;
        }

        long l = lVal;
        long r = rVal;

        boolean result;
        switch (binaryOperator) {
        case EQUALS:
          result = (l == r);
          break;
        case NOT_EQUALS:
          result = (l != r);
          break;
        case GREATER_THAN:
          result = (l > r);
          break;
        case GREATER_EQUAL:
          result = (l >= r);
          break;
        case LESS_THAN:
          result = (l < r);
          break;
        case LESS_EQUAL:
          result = (l <= r);
          break;

        default:
          throw new AssertionError();
        }

        // return 1 if expression holds, 0 otherwise
        return (result ? 1L : 0L);
      }

      case MODULO:
      case SHIFT_RIGHT:
      default:
        // TODO check which cases can be handled (I think all)
        return null;
      }
    }

    @Override
    public Long visit(CCastExpression pE) throws UnrecognizedCCodeException {
      return pE.getOperand().accept(this);
    }

    @Override
    public Long visit(CFunctionCallExpression pIastFunctionCallExpression) throws UnrecognizedCCodeException {
      return null;
    }

    @Override
    public Long visit(CCharLiteralExpression pE) throws UnrecognizedCCodeException {
      return (long)pE.getCharacter();
    }

    @Override
    public Long visit(CFloatLiteralExpression pE) throws UnrecognizedCCodeException {
      return null;
    }

    @Override
    public Long visit(CIntegerLiteralExpression pE) throws UnrecognizedCCodeException {
      return pE.asLong();
    }

    @Override
    public Long visit(CStringLiteralExpression pE) throws UnrecognizedCCodeException {
      return null;
    }

    @Override
    public Long visit(CIdExpression idExp) throws UnrecognizedCCodeException {
      if (idExp.getDeclaration() instanceof CEnumerator) {
        CEnumerator enumerator = (CEnumerator)idExp.getDeclaration();
        if (enumerator.hasValue()) {
          return enumerator.getValue();
        } else {
          return null;
        }
      }

      String varName = getScopedVariableName(idExp.getName(), functionName);

      if (state.contains(varName)) {
        return state.getValueFor(varName);
      } else {
        return null;
      }
    }

    @Override
    public Long visit(CUnaryExpression unaryExpression) throws UnrecognizedCCodeException {
      UnaryOperator unaryOperator = unaryExpression.getOperator();
      CExpression unaryOperand = unaryExpression.getOperand();

      Long value = null;

      switch (unaryOperator) {
      case MINUS:
        value = unaryOperand.accept(this);
        return (value != null) ? -value : null;

      case NOT:
        value = unaryOperand.accept(this);

        if (value == null) {
          return null;
        } else {
          return (value == 0L) ? 1L : 0L;
        }

      case AMPER:
        return null; // valid expression, but it's a pointer value

      case STAR:
        missingPointer = true;
        return null;

      case SIZEOF:
      case TILDE:
      default:
        // TODO handle unimplemented operators
        return null;
      }
    }

    @Override
    public Long visit(CFieldReference fieldReferenceExpression) throws UnrecognizedCCodeException {
      String varName = getScopedVariableName(fieldReferenceExpression.toASTString(), functionName);

      if (state.contains(varName)) {
        return state.getValueFor(varName);
      } else {
        return null;
      }
    }
  }


  /**
   * Visitor that derives further information from an assume edge
   */
  private class AssigningValueVisitor extends ExpressionValueVisitor {
    protected boolean truthValue = false;

    public AssigningValueVisitor(CFAEdge pEdge, ExplicitState pElement, String pFunctionName, boolean truthValue) {
      super(pEdge, pElement, pFunctionName);

      this.truthValue = truthValue;
    }

    private CExpression unwrap(CExpression expression) {
      // is this correct for e.g. [!a != !(void*)(int)(!b)] !?!?!
      if (expression instanceof CUnaryExpression) {
        CUnaryExpression exp = (CUnaryExpression)expression;
        if (exp.getOperator() == UnaryOperator.NOT) {
=======
   * Visitor that derives further information from an assume edge
   */
  private class AssigningValueVisitor extends ExplicitExpressionValueVisitor {

    private ExplicitState assignableState;
    protected boolean truthValue = false;

    public AssigningValueVisitor(ExplicitState assignableState, boolean truthValue) {
      super(state, functionName, machineModel, logger, edge);
      this.assignableState = assignableState;
      this.truthValue = truthValue;
    }

    private IAExpression unwrap(IAExpression expression) {
      // is this correct for e.g. [!a != !(void*)(int)(!b)] !?!?!

      if (expression instanceof AUnaryExpression) {
        AUnaryExpression exp = (AUnaryExpression)expression;
        if (exp.getOperator() == UnaryOperator.NOT) { // TODO why only C-UnaryOperator?
>>>>>>> 30d65383
          expression = exp.getOperand();
          truthValue = !truthValue;

          expression = unwrap(expression);
        }
      }

      if (expression instanceof CCastExpression) {
        CCastExpression exp = (CCastExpression)expression;
        expression = exp.getOperand();

        expression = unwrap(expression);
      }

      return expression;
    }

    @Override
    public Long visit(CBinaryExpression pE) throws UnrecognizedCCodeException {
      BinaryOperator binaryOperator   = pE.getOperator();

      CExpression lVarInBinaryExp  = pE.getOperand1();

<<<<<<< HEAD
      lVarInBinaryExp = unwrap(lVarInBinaryExp);
=======
      lVarInBinaryExp = (CExpression) unwrap(lVarInBinaryExp);
>>>>>>> 30d65383

      CExpression rVarInBinaryExp  = pE.getOperand2();

      Long leftValue                  = lVarInBinaryExp.accept(this);
      Long rightValue                 = rVarInBinaryExp.accept(this);

      if ((binaryOperator == BinaryOperator.EQUALS && truthValue) || (binaryOperator == BinaryOperator.NOT_EQUALS && !truthValue)) {
        if (leftValue == null &&  rightValue != null && isAssignable(lVarInBinaryExp)) {
<<<<<<< HEAD
          String leftVariableName = getScopedVariableName(lVarInBinaryExp.toASTString(), functionName);
          state.assignConstant(leftVariableName, rightValue);
        }

        else if (rightValue == null && leftValue != null && isAssignable(rVarInBinaryExp)) {
          String rightVariableName = getScopedVariableName(rVarInBinaryExp.toASTString(), functionName);
          state.assignConstant(rightVariableName, leftValue);
=======
          String leftVariableName = getScopedVariableName(lVarInBinaryExp, functionName);
          assignableState.assignConstant(leftVariableName, rightValue);
        }

        else if (rightValue == null && leftValue != null && isAssignable(rVarInBinaryExp)) {
          String rightVariableName = getScopedVariableName(rVarInBinaryExp, functionName);
          assignableState.assignConstant(rightVariableName, leftValue);
>>>>>>> 30d65383
        }
      }

      if (initAssumptionVars) {
        // x is unknown, a binaryOperation (x!=0), true-branch: set x=1L
        // x is unknown, a binaryOperation (x==0), false-branch: set x=1L
        if ((binaryOperator == BinaryOperator.NOT_EQUALS && truthValue)
            || (binaryOperator == BinaryOperator.EQUALS && !truthValue)) {
          if (leftValue == null && rightValue == 0L && isAssignable(lVarInBinaryExp)) {
<<<<<<< HEAD
            String leftVariableName = getScopedVariableName(lVarInBinaryExp.toASTString(), functionName);
            state.assignConstant(leftVariableName, 1L);
          }

          else if (rightValue == null && leftValue == 0L && isAssignable(rVarInBinaryExp)) {
            String rightVariableName = getScopedVariableName(rVarInBinaryExp.toASTString(), functionName);
            state.assignConstant(rightVariableName, 1L);
=======
            String leftVariableName = getScopedVariableName(lVarInBinaryExp, functionName);
            assignableState.assignConstant(leftVariableName, 1L);
          }

          else if (rightValue == null && leftValue == 0L && isAssignable(rVarInBinaryExp)) {
            String rightVariableName = getScopedVariableName(rVarInBinaryExp, functionName);
            assignableState.assignConstant(rightVariableName, 1L);
          }
        }
      }
      return super.visit(pE);
    }


    @Override
    public Long visit(JBinaryExpression pE) {
      JBinaryExpression.BinaryOperator binaryOperator   = pE.getOperator();

      IAExpression lVarInBinaryExp  = pE.getOperand1();

      lVarInBinaryExp = unwrap(lVarInBinaryExp);

      IAExpression rVarInBinaryExp  = pE.getOperand2();

      Long leftValue                  = ((JExpression) lVarInBinaryExp).accept(this);
      Long rightValue                 = ((JExpression) rVarInBinaryExp).accept(this);

      if ((binaryOperator == JBinaryExpression.BinaryOperator.EQUALS && truthValue) || (binaryOperator == JBinaryExpression.BinaryOperator.NOT_EQUALS && !truthValue)) {
        if (leftValue == null &&  rightValue != null && isAssignable(lVarInBinaryExp)) {

          String leftVariableName = getScopedVariableName(lVarInBinaryExp, functionName);
          assignableState.assignConstant(leftVariableName, rightValue);
        } else if (rightValue == null && leftValue != null && isAssignable(rVarInBinaryExp)) {
          String rightVariableName = getScopedVariableName(rVarInBinaryExp, functionName);
          assignableState.assignConstant(rightVariableName, leftValue);

        }
      }

      if (initAssumptionVars) {
        // x is unknown, a binaryOperation (x!=0), true-branch: set x=1L
        // x is unknown, a binaryOperation (x==0), false-branch: set x=1L
        if ((binaryOperator == JBinaryExpression.BinaryOperator.NOT_EQUALS && truthValue)
            || (binaryOperator == JBinaryExpression.BinaryOperator.EQUALS && !truthValue)) {
          if (leftValue == null && rightValue == 0L && isAssignable(lVarInBinaryExp)) {
            String leftVariableName = getScopedVariableName(lVarInBinaryExp, functionName);
            assignableState.assignConstant(leftVariableName, 1L);

          }

          else if (rightValue == null && leftValue == 0L && isAssignable(rVarInBinaryExp)) {
            String rightVariableName = getScopedVariableName(rVarInBinaryExp, functionName);
            assignableState.assignConstant(rightVariableName, 1L);
>>>>>>> 30d65383
          }
        }
      }
      return super.visit(pE);
    }

<<<<<<< HEAD
    private boolean isAssignable(CExpression expression) {
      return expression instanceof CIdExpression || expression instanceof CFieldReference;
    }
  }

  private class PointerExpressionValueVisitor extends ExpressionValueVisitor {
    private final PointerState pointerState;

    public PointerExpressionValueVisitor(CFAEdge pEdge, ExplicitState pElement, String pFunctionName, PointerState pPointerState) {
      super(pEdge, pElement, pFunctionName);
=======

    private boolean isAssignable(IAExpression expression) {

      if (expression instanceof CIdExpression || expression instanceof CFieldReference) {
        return true;
      }

      boolean result = false;

      if (expression instanceof JIdExpression) {

        JSimpleDeclaration decl = ((JIdExpression) expression).getDeclaration();

        if (decl == null) {
          result = false;
        } else if (decl instanceof JFieldDeclaration) {
          result = ((JFieldDeclaration) decl).isStatic();
        } else {
          result = true;
        }
      }

      return result;
    }
  }

  private class PointerExpressionValueVisitor extends ExplicitExpressionValueVisitor {
    private final PointerState pointerState;

    public PointerExpressionValueVisitor(PointerState pPointerState) {
      super(state, functionName, machineModel, logger, edge);
>>>>>>> 30d65383
      pointerState = pPointerState;
    }

    @Override
    public Long visit(CUnaryExpression unaryExpression) throws UnrecognizedCCodeException {
<<<<<<< HEAD
      if (unaryExpression.getOperator() != UnaryOperator.STAR) {
        return super.visit(unaryExpression);
      }
=======
        return super.visit(unaryExpression);
    }
>>>>>>> 30d65383

  @Override
  public Long visit(CPointerExpression pointerExpression) throws UnrecognizedCCodeException {

    // Cil produces code like
    // __cil_tmp8 = *((int *)__cil_tmp7);
    // so remove cast
    CExpression operand = pointerExpression.getOperand();
    if (operand instanceof CCastExpression) {
      operand = ((CCastExpression)operand).getOperand();
    }

    if (operand instanceof CIdExpression) {
      String rightVar = derefPointerToVariable(pointerState, ((CIdExpression)operand).getName());
      if (rightVar != null) {
        rightVar = getScopedVariableName(rightVar, functionName);

        if (state.contains(rightVar)) {
          return state.getValueFor(rightVar);
        }
      }
    } else {
      throw new UnrecognizedCCodeException("Pointer dereference of something that is not a variable", edge, pointerExpression);
    }

    return null;
  }
}

<<<<<<< HEAD
  private Long getExpressionValue(ExplicitState element, CRightHandSide expression, String functionName, CFAEdge edge)
    throws UnrecognizedCCodeException {
    return expression.accept(new ExpressionValueVisitor(edge, element, functionName));
=======
  private class  FieldAccessExpressionValueVisitor extends ExplicitExpressionValueVisitor {
    private final RTTState jortState;

    public FieldAccessExpressionValueVisitor(RTTState pJortState) {
      super(state, functionName, machineModel, logger, edge);
      jortState = pJortState;
    }

    @Override
    public Long visit(JBinaryExpression binaryExpression) {

      if ((binaryExpression.getOperator() == JBinaryExpression.BinaryOperator.EQUALS
          || binaryExpression.getOperator() == JBinaryExpression.BinaryOperator.NOT_EQUALS)
          && (binaryExpression.getOperand1() instanceof JEnumConstantExpression
              ||  binaryExpression.getOperand2() instanceof JEnumConstantExpression)) {
        return handleEnumComparison(
            binaryExpression.getOperand1(),
            binaryExpression.getOperand2(), binaryExpression.getOperator());
      }

      return super.visit(binaryExpression);
    }

    private Long handleEnumComparison(JExpression operand1, JExpression operand2,
        JBinaryExpression.BinaryOperator operator) {

      String value1;
      String value2;

      if (operand1 instanceof JEnumConstantExpression) {
        value1 = ((JEnumConstantExpression) operand1).getConstantName();
      } else if (operand1 instanceof JIdExpression) {
        String scopedVarName = handleIdExpression((JIdExpression) operand1);

        if (jortState.contains(scopedVarName)) {
          String uniqueObject = jortState.getUniqueObjectFor(scopedVarName);

          if (jortState.getConstantsMap().containsValue(uniqueObject)) {
            value1 = jortState.getRunTimeClassOfUniqueObject(uniqueObject);
          } else {
            return null;
          }
        } else {
          return null;
        }
      } else {
        return null;
      }


      if (operand2 instanceof JEnumConstantExpression) {
        value2 = ((JEnumConstantExpression) operand2).getConstantName();
      } else if (operand1 instanceof JIdExpression) {
        String scopedVarName = handleIdExpression((JIdExpression) operand2);

        if (jortState.contains(scopedVarName)) {
          String uniqueObject = jortState.getUniqueObjectFor(scopedVarName);

          if (jortState.getConstantsMap().containsValue(uniqueObject)) {
            value2 = jortState.getRunTimeClassOfUniqueObject(uniqueObject);
          } else {
            return null;
          }
        } else {
          return null;
        }
      } else {
        return null;
      }

      boolean result = value1.equals(value2);

      switch (operator) {
      case EQUALS:   break;
      case NOT_EQUALS: result = !result;
      }

      return  result ? 1L : 0L;
    }

    private String handleIdExpression(JIdExpression expr) {

      JSimpleDeclaration decl = expr.getDeclaration();

      if (decl == null) {
        return null;
      }

      String objectScope = getObjectScope(jortState, functionName, expr);

      return getRTTScopedVariableName(decl, functionName, objectScope);

    }

    @Override
    public Long visit(JIdExpression idExp) {

      String varName = handleIdExpression(idExp);

      if (state.contains(varName)) {
        return state.getValueFor(varName);
      } else {
        return null;
      }
    }
  }


  private Long getExpressionValue(final IAExpression expression, final Type type)
      throws UnrecognizedCCodeException {

    final ExplicitExpressionValueVisitor evv = getVisitor();

    if (expression instanceof JRightHandSide) {
      final Long value = ((JRightHandSide) expression).accept(evv);
      if (evv.hasMissingFieldAccessInformation() || evv.hasMissingEnumComparisonInformation()) {
        missingInformationRightJExpression = (JRightHandSide) expression;
        return null;
      } else {
        return value;
      }

    } else if (expression instanceof CRightHandSide) {
      return evv.evaluate((CRightHandSide) expression, (CType) type);

    } else {
      throw new AssertionError("unhandled righthandside-expression: " + expression);
    }
>>>>>>> 30d65383
  }

  public String getScopedVariableName(String variableName, String functionName) {
    if (globalVariables.contains(variableName)) {
      return variableName;
    }

    return functionName + "::" + variableName;
  }

  public String getScopedVariableName(IAExpression variableName, String functionName) {

    if (isGlobal(variableName)) {
      return variableName.toASTString();
    }

    return functionName + "::" + variableName.toASTString();
  }

  @Override
  public Collection<? extends AbstractState> strengthen(AbstractState element, List<AbstractState> elements, CFAEdge cfaEdge, Precision precision)
    throws UnrecognizedCCodeException {
    assert element instanceof ExplicitState;
    ExplicitState explicitState = (ExplicitState)element;

    for (AbstractState ae : elements) {
      if (ae instanceof PointerState) {
        return strengthen(explicitState, (PointerState)ae, cfaEdge);
      }
    }

    return null;
  }

  private Collection<? extends AbstractState> strengthen(ExplicitState explicitState, PointerState pointerElement, CFAEdge cfaEdge)
    throws UnrecognizedCCodeException {
    try {
      if (missingInformationRightExpression != null) {
<<<<<<< HEAD
        String functionName = cfaEdge.getPredecessor().getFunctionName();
        ExplicitState newElement = explicitState.clone();
        ExpressionValueVisitor v = new PointerExpressionValueVisitor(cfaEdge, newElement, functionName, pointerElement);

        if (missingInformationLeftVariable != null) {
          handleAssignmentToVariable(missingInformationLeftVariable, missingInformationRightExpression, v);
=======
        ExplicitExpressionValueVisitor v = new PointerExpressionValueVisitor(pointerElement);

        if (missingInformationLeftVariable != null) { // TODO always null? there is no write-access.
          ExplicitState newElement = handleAssignmentToVariable(
              missingInformationLeftVariable, missingInformationLeftVariableType,
              missingInformationRightExpression, v);
>>>>>>> 30d65383

          return Collections.singleton(newElement);
        }
        else if (missingInformationLeftPointer != null) {
          String leftVar = derefPointerToVariable(pointerElement, missingInformationLeftPointer);
          if (leftVar != null) {
            leftVar = getScopedVariableName(leftVar, functionName);
<<<<<<< HEAD
            handleAssignmentToVariable(leftVar, missingInformationRightExpression, v);
=======
            ExplicitState newElement = handleAssignmentToVariable(leftVar,
                missingInformationLeftPointerType, missingInformationRightExpression, v);
>>>>>>> 30d65383

            return Collections.singleton(newElement);
          }
        }
      }
      return null;
    }

    finally {
      missingInformationLeftVariable = null;
      missingInformationLeftVariableType = null;
      missingInformationLeftPointer = null;
      missingInformationLeftPointerType = null;
      missingInformationRightExpression = null;
    }
  }

  private String derefPointerToVariable(PointerState pointerElement, String pointer) {
    Pointer p = pointerElement.lookupPointer(pointer);
    if (p != null && p.getNumberOfTargets() == 1) {
      Memory.PointerTarget target = p.getFirstTarget();
      if (target instanceof Memory.Variable) {
        return ((Memory.Variable)target).getVarName();
      } else if (target instanceof Memory.StackArrayCell) {
        return ((Memory.StackArrayCell)target).getVarName();
      }
    }

    return null;
  }

  /**
   * This method converts an expression like [a + 753 != 951] to [a != 951 - 753], to be able to derive addition information easier with the current expression evaluation visitor.
   *
   * @param expression the expression to generalize
   * @return the generalized expression
   */
  private CExpression optimizeAssumeForEvaluation(CExpression expression) {
    if (expression instanceof CBinaryExpression) {
      CBinaryExpression binaryExpression = (CBinaryExpression)expression;

      BinaryOperator operator = binaryExpression.getOperator();
      CExpression leftOperand = binaryExpression.getOperand1();
      CExpression riteOperand = binaryExpression.getOperand2();

      if (operator == BinaryOperator.EQUALS || operator == BinaryOperator.NOT_EQUALS) {
        if (leftOperand instanceof CBinaryExpression && riteOperand instanceof CLiteralExpression) {
          CBinaryExpression expr = (CBinaryExpression)leftOperand;

          BinaryOperator operation = expr.getOperator();
          CExpression leftAddend = expr.getOperand1();
          CExpression riteAddend = expr.getOperand2();

          // [(a + 753) != 951] => [a != 951 + 753]
          if (riteAddend instanceof CLiteralExpression && (operation == BinaryOperator.PLUS || operation == BinaryOperator.MINUS)) {
            BinaryOperator newOperation = (operation == BinaryOperator.PLUS) ? BinaryOperator.MINUS : BinaryOperator.PLUS;

<<<<<<< HEAD
            CBinaryExpression sum = new CBinaryExpression(expr.getFileLocation(),
=======
            final CBinaryExpressionBuilder binExprBuilder = new CBinaryExpressionBuilder(machineModel, logger);
            final CBinaryExpression sum = binExprBuilder.buildBinaryExpression(
                riteOperand, riteAddend, newOperation);
            final CBinaryExpression assume = binExprBuilder.buildBinaryExpression(
                leftAddend, sum, operator);
            return assume;
          }
        }
      }
    } else if (expression instanceof JBinaryExpression) {
      JBinaryExpression binaryExpression = (JBinaryExpression)expression;

      JBinaryExpression.BinaryOperator operator = binaryExpression.getOperator();
      JExpression leftOperand = binaryExpression.getOperand1();
      JExpression riteOperand = binaryExpression.getOperand2();


      if (operator == JBinaryExpression.BinaryOperator.EQUALS || operator == JBinaryExpression.BinaryOperator.NOT_EQUALS) {
        if (leftOperand instanceof JBinaryExpression && riteOperand instanceof JLiteralExpression) {
          JBinaryExpression expr = (JBinaryExpression)leftOperand;

          JBinaryExpression.BinaryOperator operation = expr.getOperator();
          JExpression leftAddend = expr.getOperand1();
          JExpression riteAddend = expr.getOperand2();

          // [(a + 753) != 951] => [a != 951 + 753]

          if (riteAddend instanceof JLiteralExpression && (operation == JBinaryExpression.BinaryOperator.PLUS || operation == JBinaryExpression.BinaryOperator.MINUS)) {
            JBinaryExpression.BinaryOperator newOperation = (operation == JBinaryExpression.BinaryOperator.PLUS) ? JBinaryExpression.BinaryOperator.MINUS : JBinaryExpression.BinaryOperator.PLUS;

            JBinaryExpression sum = new JBinaryExpression(expr.getFileLocation(),
>>>>>>> 30d65383
                                                                expr.getExpressionType(),
                                                                riteOperand,
                                                                riteAddend,
                                                                newOperation);

<<<<<<< HEAD
            CBinaryExpression assume = new CBinaryExpression(expression.getFileLocation(),
                                                                   expression.getExpressionType(),
=======
            JBinaryExpression assume = new JBinaryExpression(expression.getFileLocation(),
                                                                   binaryExpression.getExpressionType(),
>>>>>>> 30d65383
                                                                   leftAddend,
                                                                   sum,
                                                                   operator);
            return assume;
          }
        }
      }
    }

    return expression;
  }

  /** returns an initialized, empty visitor */
  private ExplicitExpressionValueVisitor getVisitor() {
    return new ExplicitExpressionValueVisitor(state, functionName, machineModel, logger, edge);
  }
}<|MERGE_RESOLUTION|>--- conflicted
+++ resolved
@@ -30,17 +30,12 @@
 import java.util.Map;
 import java.util.Set;
 
-<<<<<<< HEAD
-=======
 import org.sosy_lab.common.LogManager;
 import org.sosy_lab.common.Pair;
->>>>>>> 30d65383
 import org.sosy_lab.common.configuration.Configuration;
 import org.sosy_lab.common.configuration.InvalidConfigurationException;
 import org.sosy_lab.common.configuration.Option;
 import org.sosy_lab.common.configuration.Options;
-<<<<<<< HEAD
-=======
 import org.sosy_lab.cpachecker.cfa.ast.AArraySubscriptExpression;
 import org.sosy_lab.cpachecker.cfa.ast.AExpressionStatement;
 import org.sosy_lab.cpachecker.cfa.ast.AFunctionCall;
@@ -58,39 +53,17 @@
 import org.sosy_lab.cpachecker.cfa.ast.IARightHandSide;
 import org.sosy_lab.cpachecker.cfa.ast.IAStatement;
 import org.sosy_lab.cpachecker.cfa.ast.IAssignment;
->>>>>>> 30d65383
 import org.sosy_lab.cpachecker.cfa.ast.c.CArraySubscriptExpression;
-import org.sosy_lab.cpachecker.cfa.ast.c.CAssignment;
 import org.sosy_lab.cpachecker.cfa.ast.c.CBinaryExpression;
 import org.sosy_lab.cpachecker.cfa.ast.c.CBinaryExpression.BinaryOperator;
 import org.sosy_lab.cpachecker.cfa.ast.c.CCastExpression;
 import org.sosy_lab.cpachecker.cfa.ast.c.CExpression;
-import org.sosy_lab.cpachecker.cfa.ast.c.CExpressionStatement;
 import org.sosy_lab.cpachecker.cfa.ast.c.CFieldReference;
 import org.sosy_lab.cpachecker.cfa.ast.c.CFunctionCall;
-<<<<<<< HEAD
-import org.sosy_lab.cpachecker.cfa.ast.c.CFunctionCallAssignmentStatement;
-import org.sosy_lab.cpachecker.cfa.ast.c.CFunctionCallExpression;
-import org.sosy_lab.cpachecker.cfa.ast.c.CFunctionCallStatement;
 import org.sosy_lab.cpachecker.cfa.ast.c.CIdExpression;
-import org.sosy_lab.cpachecker.cfa.ast.c.CInitializer;
-import org.sosy_lab.cpachecker.cfa.ast.c.CInitializerExpression;
-import org.sosy_lab.cpachecker.cfa.ast.c.CIntegerLiteralExpression;
-=======
-import org.sosy_lab.cpachecker.cfa.ast.c.CIdExpression;
->>>>>>> 30d65383
 import org.sosy_lab.cpachecker.cfa.ast.c.CLiteralExpression;
 import org.sosy_lab.cpachecker.cfa.ast.c.CPointerExpression;
 import org.sosy_lab.cpachecker.cfa.ast.c.CRightHandSide;
-<<<<<<< HEAD
-import org.sosy_lab.cpachecker.cfa.ast.c.CRightHandSideVisitor;
-import org.sosy_lab.cpachecker.cfa.ast.c.CStatement;
-import org.sosy_lab.cpachecker.cfa.ast.c.CStringLiteralExpression;
-import org.sosy_lab.cpachecker.cfa.ast.c.CUnaryExpression;
-import org.sosy_lab.cpachecker.cfa.ast.c.CUnaryExpression.UnaryOperator;
-import org.sosy_lab.cpachecker.cfa.ast.c.CVariableDeclaration;
-import org.sosy_lab.cpachecker.cfa.ast.c.DefaultCExpressionVisitor;
-=======
 import org.sosy_lab.cpachecker.cfa.ast.c.CUnaryExpression;
 import org.sosy_lab.cpachecker.cfa.ast.c.CUnaryExpression.UnaryOperator;
 import org.sosy_lab.cpachecker.cfa.ast.java.JBinaryExpression;
@@ -106,21 +79,11 @@
 import org.sosy_lab.cpachecker.cfa.model.AReturnStatementEdge;
 import org.sosy_lab.cpachecker.cfa.model.AStatementEdge;
 import org.sosy_lab.cpachecker.cfa.model.AssumeEdge;
->>>>>>> 30d65383
 import org.sosy_lab.cpachecker.cfa.model.CFAEdge;
+import org.sosy_lab.cpachecker.cfa.model.FunctionCallEdge;
+import org.sosy_lab.cpachecker.cfa.model.FunctionReturnEdge;
+import org.sosy_lab.cpachecker.cfa.model.FunctionSummaryEdge;
 import org.sosy_lab.cpachecker.cfa.model.MultiEdge;
-<<<<<<< HEAD
-import org.sosy_lab.cpachecker.cfa.model.c.CAssumeEdge;
-import org.sosy_lab.cpachecker.cfa.model.c.CDeclarationEdge;
-import org.sosy_lab.cpachecker.cfa.model.c.CFunctionCallEdge;
-import org.sosy_lab.cpachecker.cfa.model.c.CFunctionEntryNode;
-import org.sosy_lab.cpachecker.cfa.model.c.CFunctionReturnEdge;
-import org.sosy_lab.cpachecker.cfa.model.c.CFunctionSummaryEdge;
-import org.sosy_lab.cpachecker.cfa.model.c.CReturnStatementEdge;
-import org.sosy_lab.cpachecker.cfa.model.c.CStatementEdge;
-import org.sosy_lab.cpachecker.cfa.types.c.CEnumType.CEnumerator;
-import org.sosy_lab.cpachecker.cfa.types.c.CNumericTypes;
-=======
 import org.sosy_lab.cpachecker.cfa.parser.eclipse.c.CBinaryExpressionBuilder;
 import org.sosy_lab.cpachecker.cfa.types.MachineModel;
 import org.sosy_lab.cpachecker.cfa.types.Type;
@@ -130,28 +93,22 @@
 import org.sosy_lab.cpachecker.cfa.types.java.JClassOrInterfaceType;
 import org.sosy_lab.cpachecker.cfa.types.java.JSimpleType;
 import org.sosy_lab.cpachecker.cfa.types.java.JType;
->>>>>>> 30d65383
 import org.sosy_lab.cpachecker.core.interfaces.AbstractState;
 import org.sosy_lab.cpachecker.core.interfaces.Precision;
-import org.sosy_lab.cpachecker.core.interfaces.TransferRelation;
+import org.sosy_lab.cpachecker.cpa.forwarding.ForwardingTransferRelation;
 import org.sosy_lab.cpachecker.cpa.pointer.Memory;
 import org.sosy_lab.cpachecker.cpa.pointer.Pointer;
 import org.sosy_lab.cpachecker.cpa.pointer.PointerState;
+import org.sosy_lab.cpachecker.cpa.rtt.RTTState;
 import org.sosy_lab.cpachecker.exceptions.CPATransferException;
 import org.sosy_lab.cpachecker.exceptions.UnrecognizedCCodeException;
-<<<<<<< HEAD
-import org.sosy_lab.cpachecker.exceptions.UnrecognizedCFAEdgeException;
-=======
 import org.sosy_lab.cpachecker.exceptions.UnrecognizedCodeException;
->>>>>>> 30d65383
 import org.sosy_lab.cpachecker.exceptions.UnsupportedCCodeException;
 
 import com.google.common.collect.ImmutableMap;
 
 @Options(prefix="cpa.explicit")
-public class ExplicitTransferRelation implements TransferRelation
-{
-
+public class ExplicitTransferRelation extends ForwardingTransferRelation<ExplicitState, ExplicitPrecision> {
   // set of functions that may not appear in the source code
   // the value of the map entry is the explanation for the user
   private static final Map<String, String> UNSUPPORTED_FUNCTIONS
@@ -162,50 +119,35 @@
       + "when the true-branch is handled.")
   private boolean initAssumptionVars = false;
 
-  private final Set<String> globalVariables = new HashSet<String>();
+  private final Set<String> globalVariables = new HashSet<>();
+
+  private final Set<String> javaNonStaticVariables = new HashSet<>();
 
   private String missingInformationLeftVariable = null;
   private Type missingInformationLeftVariableType = null;
   private String missingInformationLeftPointer  = null;
   private Type missingInformationLeftPointerType  = null;
 
-  private CRightHandSide missingInformationRightExpression = null;
+  private IARightHandSide missingInformationRightExpression = null;
 
   /**
    * name for the special variable used as container for return values of functions
    */
   public static final String FUNCTION_RETURN_VAR = "___cpa_temp_result_var_";
 
-  public ExplicitTransferRelation(Configuration config) throws InvalidConfigurationException {
-    config.inject(this);
-  }
-  @Override
-  public Collection<ExplicitState> getAbstractSuccessors(AbstractState element, Precision precision, CFAEdge cfaEdge)
-    throws CPATransferException {
-
-    ExplicitState explicitState = (ExplicitState)element;
-
-    ExplicitState successor;
-
-    switch (cfaEdge.getEdgeType()) {
-    // this is an assumption, e.g. if (a == b)
-    case AssumeEdge:
-      CAssumeEdge assumeEdge = (CAssumeEdge) cfaEdge;
-      successor = handleAssumption(explicitState.clone(), assumeEdge.getExpression(), cfaEdge, assumeEdge.getTruthAssumption());
-      break;
-
-    case FunctionCallEdge:
-      CFunctionCallEdge functionCallEdge = (CFunctionCallEdge) cfaEdge;
-      successor = handleFunctionCall(explicitState, functionCallEdge);
-      break;
-
-<<<<<<< HEAD
-    // this is a return edge from function, this is different from return statement
-    // of the function. See case for statement edge for details
-    case FunctionReturnEdge:
-      CFunctionReturnEdge functionReturnEdge = (CFunctionReturnEdge) cfaEdge;
-      successor = handleFunctionReturn(explicitState, functionReturnEdge);
-=======
+
+  private JRightHandSide missingInformationRightJExpression = null;
+  private String missingInformationLeftJVariable = null;
+
+  private boolean missingFieldVariableObject;
+  private Pair<String, Long> fieldNameAndInitialValue;
+
+  private boolean missingScopedFieldName;
+  private JIdExpression notScopedField;
+  private Long notScopedFieldValue;
+
+  private boolean missingAssumeInformation;
+
   private final MachineModel machineModel;
   private final LogManager logger;
 
@@ -214,87 +156,38 @@
     machineModel = pMachineModel;
     logger = pLogger;
   }
->>>>>>> 30d65383
-
-      successor.dropFrame(functionReturnEdge.getPredecessor().getFunctionName());
-      break;
-
-    default:
-      successor = explicitState.clone();
-      handleSimpleEdge(successor, cfaEdge);
-    }
-
-    if (successor == null) {
-      return Collections.emptySet();
-    } else {
-      return Collections.singleton(successor);
-    }
-  }
-
-  private void handleSimpleEdge(ExplicitState element, CFAEdge cfaEdge)
-        throws CPATransferException {
-
-    // check the type of the edge
-    switch (cfaEdge.getEdgeType()) {
-    // if edge is a statement edge, e.g. a = b + c
-    case StatementEdge:
-      CStatementEdge statementEdge = (CStatementEdge) cfaEdge;
-      handleStatement(element, statementEdge.getStatement(), cfaEdge);
-      break;
-
-    case ReturnStatementEdge:
-      CReturnStatementEdge returnEdge = (CReturnStatementEdge)cfaEdge;
-      // this statement is a function return, e.g. return (a);
-      // note that this is different from return edge
-      // this is a statement edge which leads the function to the
-      // last node of its CFA, where return edge is from that last node
-      // to the return site of the caller function
-      handleExitFromFunction(element, returnEdge.getExpression(), returnEdge);
-      break;
-
-    // edge is a declaration edge, e.g. int a;
-    case DeclarationEdge:
-      CDeclarationEdge declarationEdge = (CDeclarationEdge) cfaEdge;
-      handleDeclaration(element, declarationEdge);
-      break;
-
-    case BlankEdge:
-      break;
-
-    case MultiEdge:
-      for (CFAEdge edge : (MultiEdge)cfaEdge) {
-        handleSimpleEdge(element, edge);
-      }
-      break;
-
-    default:
-      throw new UnrecognizedCFAEdgeException(cfaEdge);
-    }
-  }
-
-  private ExplicitState handleFunctionCall(ExplicitState element, CFunctionCallEdge callEdge)
-    throws UnrecognizedCCodeException {
-    ExplicitState newElement = element.clone();
-
-    CFunctionEntryNode functionEntryNode = callEdge.getSuccessor();
-    String calledFunctionName = functionEntryNode.getFunctionName();
-    String callerFunctionName = callEdge.getPredecessor().getFunctionName();
-
-    List<String> paramNames = functionEntryNode.getFunctionParameterNames();
-    List<CExpression> arguments = callEdge.getArguments();
+
+  @Override
+  protected void postProcessing(ExplicitState successor) {
+    if (successor != null){
+      successor.addToDelta(state);
+    }
+  }
+
+  @Override
+  protected ExplicitState handleMultiEdge(final MultiEdge cfaEdge) throws CPATransferException {
+    // we need to keep the old state,
+    // because the analysis uses a 'delta' for the now state
+    final ExplicitState backup = state;
+    for (CFAEdge edge : cfaEdge) {
+      state = handleSimpleEdge(edge);
+    }
+    final ExplicitState successor = state;
+    state = backup;
+    return successor;
+  }
+
+  @Override
+  protected ExplicitState handleFunctionCallEdge(FunctionCallEdge callEdge,
+      List<? extends IAExpression> arguments, List<? extends AParameterDeclaration> parameters,
+      String calledFunctionName) throws UnrecognizedCCodeException {
+    ExplicitState newElement = state.clone();
 
     if (!callEdge.getSuccessor().getFunctionDefinition().getType().takesVarArgs()) {
-      assert(paramNames.size() == arguments.size());
+      assert (parameters.size() == arguments.size());
     }
 
     // visitor for getting the values of the actual parameters in caller function context
-<<<<<<< HEAD
-    ExpressionValueVisitor visitor = new ExpressionValueVisitor(callEdge, element, callerFunctionName);
-
-    // get value of actual parameter in caller function context
-    for (int i = 0; i < paramNames.size(); i++) {
-      Long value = arguments.get(i).accept(visitor);
-=======
     final ExplicitExpressionValueVisitor visitor = getVisitor();
 
     // get value of actual parameter in caller function context
@@ -309,9 +202,8 @@
       } else {
         throw new AssertionError("unknown expression: " + exp);
       }
->>>>>>> 30d65383
-
-      String formalParamName = getScopedVariableName(paramNames.get(i), calledFunctionName);
+
+      String formalParamName = getScopedVariableName(parameters.get(i).getName(), calledFunctionName);
 
       if (value == null) {
         newElement.forget(formalParamName);
@@ -323,77 +215,63 @@
     return newElement;
   }
 
-  private void handleExitFromFunction(ExplicitState newElement, CExpression expression, CReturnStatementEdge returnEdge)
-    throws UnrecognizedCCodeException {
+  @Override
+  protected ExplicitState handleReturnStatementEdge(AReturnStatementEdge returnEdge, IAExpression expression)
+          throws UnrecognizedCCodeException {
+
     if (expression == null) {
       expression = CNumericTypes.ZERO; // this is the default in C
     }
 
-<<<<<<< HEAD
-    String functionName = returnEdge.getPredecessor().getFunctionName();
-
-    handleAssignmentToVariable(FUNCTION_RETURN_VAR, expression, new ExpressionValueVisitor(returnEdge, newElement, functionName));
-=======
     String assignedVar = getScopedVariableName(FUNCTION_RETURN_VAR, functionName);
 
     return handleAssignmentToVariable(assignedVar,
         returnEdge.getSuccessor().getEntryNode().getFunctionDefinition().getType().getReturnType(), // TODO easier way to get type?
         expression, getVisitor());
->>>>>>> 30d65383
   }
 
   /**
    * Handles return from one function to another function.
-   * @param element previous abstract state
    * @param functionReturnEdge return edge from a function to its call site
    * @return new abstract state
    */
-<<<<<<< HEAD
-  private ExplicitState handleFunctionReturn(ExplicitState element, CFunctionReturnEdge functionReturnEdge)
-    throws UnrecognizedCCodeException {
-    CFunctionSummaryEdge summaryEdge  = functionReturnEdge.getSummaryEdge();
-    CFunctionCall exprOnSummary       = summaryEdge.getExpression();
-=======
   @Override
   protected ExplicitState handleFunctionReturnEdge(FunctionReturnEdge functionReturnEdge,
       FunctionSummaryEdge summaryEdge, AFunctionCall exprOnSummary, String callerFunctionName)
     throws UnrecognizedCodeException {
->>>>>>> 30d65383
-
-    ExplicitState newElement  = element.clone();
-    String callerFunctionName = functionReturnEdge.getSuccessor().getFunctionName();
-    String calledFunctionName = functionReturnEdge.getPredecessor().getFunctionName();
+
+    ExplicitState newElement  = state.clone();
 
     // expression is an assignment operation, e.g. a = g(b);
-    if (exprOnSummary instanceof CFunctionCallAssignmentStatement) {
-      CFunctionCallAssignmentStatement assignExp = ((CFunctionCallAssignmentStatement)exprOnSummary);
-      CExpression op1 = assignExp.getLeftHandSide();
+
+    if (exprOnSummary instanceof AFunctionCallAssignmentStatement) {
+      AFunctionCallAssignmentStatement assignExp = ((AFunctionCallAssignmentStatement)exprOnSummary);
+      IAExpression op1 = assignExp.getLeftHandSide();
 
       // we expect left hand side of the expression to be a variable
-      if ((op1 instanceof CIdExpression) || (op1 instanceof CFieldReference)) {
-        String returnVarName = getScopedVariableName(FUNCTION_RETURN_VAR, calledFunctionName);
+
+      if ((op1 instanceof AIdExpression) || (op1 instanceof CFieldReference)) {
+        String returnVarName = getScopedVariableName(FUNCTION_RETURN_VAR, functionName);
 
         String assignedVarName = getScopedVariableName(op1, callerFunctionName);
 
-        if (element.contains(returnVarName)) {
-          newElement.assignConstant(assignedVarName, element.getValueFor(returnVarName));
+        if (!state.contains(returnVarName)) {
+          newElement.forget(assignedVarName);
+        } else if (op1 instanceof JIdExpression && ((JIdExpression) op1).getDeclaration() instanceof JFieldDeclaration && !((JFieldDeclaration) ((JIdExpression) op1).getDeclaration()).isStatic()) {
+          missingScopedFieldName = true;
+          notScopedField = (JIdExpression) op1;
+          notScopedFieldValue = state.getValueFor(returnVarName);
         } else {
-          newElement.forget(assignedVarName);
+          newElement.assignConstant(assignedVarName, state.getValueFor(returnVarName));
         }
       }
 
       // a* = b(); TODO: for now, nothing is done here, but cloning the current element
-<<<<<<< HEAD
-      else if (op1 instanceof CUnaryExpression && ((CUnaryExpression)op1).getOperator() == UnaryOperator.STAR) {
-        return newElement;
-=======
       else if (op1 instanceof APointerExpression) {
->>>>>>> 30d65383
       }
 
       // a[x] = b(); TODO: for now, nothing is done here, but cloning the current element
       else if (op1 instanceof CArraySubscriptExpression) {
-        return newElement;
       }
 
       else {
@@ -401,30 +279,23 @@
       }
     }
 
+    newElement.dropFrame(functionName);
     return newElement;
   }
 
-  private ExplicitState handleAssumption(ExplicitState element, CExpression expression, CFAEdge cfaEdge, boolean truthValue)
+
+  @Override
+  protected ExplicitState handleAssumption(AssumeEdge cfaEdge, IAExpression expression, boolean truthValue)
     throws UnrecognizedCCodeException {
     // convert an expression like [a + 753 != 951] to [a != 951 - 753]
     expression = optimizeAssumeForEvaluation(expression);
 
-    String functionName = cfaEdge.getPredecessor().getFunctionName();
-
     // get the value of the expression (either true[1L], false[0L], or unknown[null])
-<<<<<<< HEAD
-    Long value = getExpressionValue(element, expression, functionName, cfaEdge);
-=======
     Long value = getExpressionValue(expression, CNumericTypes.INT); // TODO which type? TODO special java-type?
->>>>>>> 30d65383
 
     // value is null, try to derive further information
     if (value == null) {
-      AssigningValueVisitor avv = new AssigningValueVisitor(cfaEdge, element, functionName, truthValue);
-
-<<<<<<< HEAD
-      expression.accept(avv);
-=======
+
       ExplicitState element = state.clone();
       AssigningValueVisitor avv = new AssigningValueVisitor(element, truthValue);
 
@@ -436,29 +307,39 @@
           assert missingInformationRightJExpression != null;
           missingAssumeInformation = true;
         }
->>>>>>> 30d65383
-
+
+      } else {
+        ((CExpression)expression).accept(avv);
+      }
       return element;
+
     } else if ((truthValue && value == 1L) || (!truthValue && value == 0L)) {
-      return element;
+      // we do not know more than before, and the assumption is fulfilled,
+      // so return the old state
+      return state;
+
     } else {
+      // assumption not fulfilled
       return null;
     }
   }
 
-  private void handleDeclaration(ExplicitState newElement, CDeclarationEdge declarationEdge)
+
+  @Override
+  protected ExplicitState handleDeclarationEdge(ADeclarationEdge declarationEdge, IADeclaration declaration)
     throws UnrecognizedCCodeException {
 
-    if (!(declarationEdge.getDeclaration() instanceof CVariableDeclaration)) {
+    if (!(declaration instanceof AVariableDeclaration)
+        || (declaration.getType() instanceof JType && !(declaration.getType() instanceof JSimpleType))) {
       // nothing interesting to see here, please move along
-      return;
-    }
-
-    CVariableDeclaration decl = (CVariableDeclaration)declarationEdge.getDeclaration();
+      return state;
+    }
+
+    ExplicitState newElement = state.clone();
+    AVariableDeclaration decl = (AVariableDeclaration)declaration;
 
     // get the variable name in the declarator
     String varName = decl.getName();
-    String functionName = declarationEdge.getPredecessor().getFunctionName();
 
     Long initialValue = null;
 
@@ -467,22 +348,18 @@
       // if this is a global variable, add to the list of global variables
       globalVariables.add(varName);
 
+      if (decl instanceof JFieldDeclaration && !((JFieldDeclaration)decl).isStatic()) {
+        missingFieldVariableObject = true;
+        javaNonStaticVariables.add(varName);
+      }
+
       // global variables without initializer are set to 0 in C
       initialValue = 0L;
     }
 
     // get initial value
-    CInitializer init = decl.getInitializer();
-    if (init instanceof CInitializerExpression) {
-      CExpression exp = ((CInitializerExpression)init).getExpression();
-
-<<<<<<< HEAD
-      initialValue = getExpressionValue(newElement, exp, functionName, declarationEdge);
-    }
-
-    // assign initial value if necessary
-    String scopedVarName = getScopedVariableName(varName, functionName);
-=======
+    IAInitializer init = decl.getInitializer();
+
     if (init instanceof AInitializerExpression) {
       IAExpression exp = ((AInitializerExpression)init).getExpression();
       initialValue = getExpressionValue(exp, decl.getType());
@@ -493,25 +370,31 @@
 
       boolean complexType = decl.getType() instanceof JClassOrInterfaceType || decl.getType() instanceof JArrayType;
 
->>>>>>> 30d65383
-
-    if (initialValue != null) {
-      newElement.assignConstant(scopedVarName, initialValue);
+
+    if (!complexType  && (missingInformationRightJExpression != null || initialValue != null)) {
+      if (missingFieldVariableObject) {
+        fieldNameAndInitialValue = Pair.of(varName, initialValue);
+      } else if (missingInformationRightJExpression == null) {
+        newElement.assignConstant(scopedVarName, initialValue);
+      } else {
+        missingInformationLeftJVariable = scopedVarName;
+      }
     } else {
+
+      // If variable not tracked, its Object is irrelevant
+      missingFieldVariableObject = false;
       newElement.forget(scopedVarName);
-    }
-  }
-
-<<<<<<< HEAD
-  private void handleStatement(ExplicitState newElement, CStatement expression, CFAEdge cfaEdge)
-    throws UnrecognizedCCodeException {
-=======
+
+    }
+
+    return newElement;
+  }
+
 
   @Override
   protected ExplicitState handleStatementEdge(AStatementEdge cfaEdge, IAStatement expression)
     throws UnrecognizedCodeException {
 
->>>>>>> 30d65383
     if (expression instanceof CFunctionCall) {
       CExpression fn = ((CFunctionCall)expression).getFunctionCallExpression().getFunctionNameExpression();
       if (fn instanceof CIdExpression) {
@@ -523,45 +406,33 @@
     }
 
     // expression is a binary operation, e.g. a = b;
-    if (expression instanceof CAssignment) {
-      handleAssignment(newElement, (CAssignment)expression, cfaEdge);
+
+    if (expression instanceof IAssignment) {
+      return handleAssignment((IAssignment)expression, cfaEdge);
 
     // external function call - do nothing
-    } else if (expression instanceof CFunctionCallStatement) {
+    } else if (expression instanceof AFunctionCallStatement) {
 
     // there is such a case
-    } else if (expression instanceof CExpressionStatement) {
+    } else if (expression instanceof AExpressionStatement) {
 
     } else {
       throw new UnrecognizedCodeException("Unknown statement", cfaEdge, expression);
     }
-  }
-
-<<<<<<< HEAD
-  private void handleAssignment(ExplicitState newElement, CAssignment assignExpression, CFAEdge cfaEdge)
-    throws UnrecognizedCCodeException {
-    CExpression op1    = assignExpression.getLeftHandSide();
-    CRightHandSide op2 = assignExpression.getRightHandSide();
-=======
+
+    return state;
+  }
+
 
   private ExplicitState handleAssignment(IAssignment assignExpression, CFAEdge cfaEdge)
     throws UnrecognizedCodeException {
     IAExpression op1    = assignExpression.getLeftHandSide();
     IARightHandSide op2 = assignExpression.getRightHandSide();
->>>>>>> 30d65383
-
-    if (op1 instanceof CIdExpression) {
+
+
+    if (op1 instanceof AIdExpression) {
       // a = ...
-      String functionName = cfaEdge.getPredecessor().getFunctionName();
-      handleAssignmentToVariable(op1.toASTString(), op2, new ExpressionValueVisitor(cfaEdge, newElement, functionName));
-     }
-
-<<<<<<< HEAD
-    else if (op1 instanceof CUnaryExpression && ((CUnaryExpression)op1).getOperator() == UnaryOperator.STAR) {
-      // *a = ...
-
-      op1 = ((CUnaryExpression)op1).getOperand();
-=======
+
         if (op1 instanceof JIdExpression && ((JIdExpression) op1).getDeclaration() instanceof JFieldDeclaration && !((JFieldDeclaration) ((JIdExpression) op1).getDeclaration()).isStatic()) {
           missingScopedFieldName = true;
           notScopedField = (JIdExpression) op1;
@@ -572,7 +443,6 @@
       // *a = ...
 
       op1 = ((APointerExpression)op1).getOperand();
->>>>>>> 30d65383
 
       // Cil produces code like
       // *((int*)__cil_tmp5) = 1;
@@ -581,48 +451,29 @@
         op1 = ((CCastExpression)op1).getOperand();
       }
 
-<<<<<<< HEAD
-      if (op1 instanceof CIdExpression) {
-        missingInformationLeftPointer = ((CIdExpression)op1).getName();
-=======
 
       if (op1 instanceof AIdExpression) {
         missingInformationLeftPointer = ((AIdExpression)op1).getName();
         missingInformationLeftPointerType = ((AIdExpression)op1).getExpressionType();
->>>>>>> 30d65383
         missingInformationRightExpression = op2;
       }
-
-      return;
-
     }
 
     else if (op1 instanceof CFieldReference) {
       // a->b = ...
-<<<<<<< HEAD
-      String functionName = cfaEdge.getPredecessor().getFunctionName();
-
-      handleAssignmentToVariable(op1.toASTString(), op2, new ExpressionValueVisitor(cfaEdge, newElement, functionName));
-=======
       return handleAssignmentToVariable(op1, op1.getExpressionType(), op2, getVisitor());
->>>>>>> 30d65383
     }
 
     // TODO assignment to array cell
-    else if (op1 instanceof CArraySubscriptExpression) {
+    else if (op1 instanceof CArraySubscriptExpression || op1 instanceof AArraySubscriptExpression) {
       // array cell
     } else {
       throw new UnrecognizedCodeException("left operand of assignment has to be a variable", cfaEdge, op1);
     }
-  }
-
-<<<<<<< HEAD
-  private void handleAssignmentToVariable(String lParam, CRightHandSide exp, ExpressionValueVisitor visitor)
-    throws UnrecognizedCCodeException {
-    Long value = exp.accept(visitor);
-
-    if (visitor.missingPointer) {
-=======
+
+    return state; // the default return-value is the old state
+  }
+
   private ExplicitState handleAssignmentToVariable(
       IAExpression lParam, final Type lType, IARightHandSide exp, ExplicitExpressionValueVisitor visitor)
       throws UnrecognizedCCodeException {
@@ -646,18 +497,13 @@
     }
 
     if (visitor.hasMissingPointer()) {
->>>>>>> 30d65383
       missingInformationRightExpression = exp;
       assert value == null;
     }
 
-    ExplicitState newElement = visitor.state;
-    String assignedVar = getScopedVariableName(lParam, visitor.functionName);
-
-<<<<<<< HEAD
-    if (value == null) {
-      newElement.forget(assignedVar);
-=======
+    // here we clone the state, because we get new information or must forget it.
+    ExplicitState newElement = state.clone();
+
     if (visitor.hasMissingFieldAccessInformation() || visitor.hasMissingEnumComparisonInformation()) {
       // This may happen if an object of class is created which could not be parsed,
       // In  such a case, forget about it
@@ -670,273 +516,26 @@
           missingInformationLeftJVariable = assignedVar;
         }
       }
->>>>>>> 30d65383
-    }
-    else {
-      newElement.assignConstant(assignedVar, value);
-    }
+    }
+
+    if (missingScopedFieldName) {
+      notScopedFieldValue = value;
+    } else {
+      if (value == null) {
+        // Don't erase it when there if it has yet to be evaluated
+        if (missingInformationRightJExpression == null) {
+          // TODO HasToBeErased Later
+         newElement.forget(assignedVar);
+        }
+      } else {
+        newElement.assignConstant(assignedVar, value);
+      }
+
+    }
+    return newElement;
   }
 
   /**
-<<<<<<< HEAD
-   * Visitor that get's the value from an expression.
-   * The result may be null, i.e., the value is unknown.
-   */
-  private class ExpressionValueVisitor extends DefaultCExpressionVisitor<Long, UnrecognizedCCodeException>
-                                       implements CRightHandSideVisitor<Long, UnrecognizedCCodeException> {
-    protected final CFAEdge edge;
-    protected final ExplicitState state;
-    protected final String functionName;
-
-    private boolean missingPointer = false;
-
-    public ExpressionValueVisitor(CFAEdge pEdge, ExplicitState pElement, String pFunctionName) {
-      edge = pEdge;
-      state = pElement;
-      functionName = pFunctionName;
-    }
-
-    // TODO fields, arrays
-
-    @Override
-    protected Long visitDefault(CExpression pExp) {
-      return null;
-    }
-
-    @Override
-    public Long visit(CBinaryExpression pE) throws UnrecognizedCCodeException {
-      BinaryOperator binaryOperator = pE.getOperator();
-      CExpression lVarInBinaryExp = pE.getOperand1();
-      CExpression rVarInBinaryExp = pE.getOperand2();
-
-      switch (binaryOperator) {
-      case PLUS:
-      case MINUS:
-      case DIVIDE:
-      case MULTIPLY:
-      case SHIFT_LEFT:
-      case BINARY_AND:
-      case BINARY_OR:
-      case BINARY_XOR: {
-        Long lVal = lVarInBinaryExp.accept(this);
-        if (lVal == null) {
-          return null;
-        }
-
-        Long rVal = rVarInBinaryExp.accept(this);
-        if (rVal == null) {
-          return null;
-        }
-
-        switch (binaryOperator) {
-        case PLUS:
-          return lVal + rVal;
-
-        case MINUS:
-          return lVal - rVal;
-
-        case DIVIDE:
-          // TODO maybe we should signal a division by zero error?
-          if (rVal == 0) {
-            return null;
-          }
-
-          return lVal / rVal;
-
-        case MULTIPLY:
-          return lVal * rVal;
-
-        case SHIFT_LEFT:
-          return lVal << rVal;
-
-        case BINARY_AND:
-          return lVal & rVal;
-
-        case BINARY_OR:
-          return lVal | rVal;
-
-        case BINARY_XOR:
-          return lVal ^ rVal;
-
-        default:
-          throw new AssertionError();
-        }
-      }
-
-      case EQUALS:
-      case NOT_EQUALS:
-      case GREATER_THAN:
-      case GREATER_EQUAL:
-      case LESS_THAN:
-      case LESS_EQUAL: {
-
-        Long lVal = lVarInBinaryExp.accept(this);
-        if (lVal == null) {
-          return null;
-        }
-
-        Long rVal = rVarInBinaryExp.accept(this);
-        if (rVal == null) {
-          return null;
-        }
-
-        long l = lVal;
-        long r = rVal;
-
-        boolean result;
-        switch (binaryOperator) {
-        case EQUALS:
-          result = (l == r);
-          break;
-        case NOT_EQUALS:
-          result = (l != r);
-          break;
-        case GREATER_THAN:
-          result = (l > r);
-          break;
-        case GREATER_EQUAL:
-          result = (l >= r);
-          break;
-        case LESS_THAN:
-          result = (l < r);
-          break;
-        case LESS_EQUAL:
-          result = (l <= r);
-          break;
-
-        default:
-          throw new AssertionError();
-        }
-
-        // return 1 if expression holds, 0 otherwise
-        return (result ? 1L : 0L);
-      }
-
-      case MODULO:
-      case SHIFT_RIGHT:
-      default:
-        // TODO check which cases can be handled (I think all)
-        return null;
-      }
-    }
-
-    @Override
-    public Long visit(CCastExpression pE) throws UnrecognizedCCodeException {
-      return pE.getOperand().accept(this);
-    }
-
-    @Override
-    public Long visit(CFunctionCallExpression pIastFunctionCallExpression) throws UnrecognizedCCodeException {
-      return null;
-    }
-
-    @Override
-    public Long visit(CCharLiteralExpression pE) throws UnrecognizedCCodeException {
-      return (long)pE.getCharacter();
-    }
-
-    @Override
-    public Long visit(CFloatLiteralExpression pE) throws UnrecognizedCCodeException {
-      return null;
-    }
-
-    @Override
-    public Long visit(CIntegerLiteralExpression pE) throws UnrecognizedCCodeException {
-      return pE.asLong();
-    }
-
-    @Override
-    public Long visit(CStringLiteralExpression pE) throws UnrecognizedCCodeException {
-      return null;
-    }
-
-    @Override
-    public Long visit(CIdExpression idExp) throws UnrecognizedCCodeException {
-      if (idExp.getDeclaration() instanceof CEnumerator) {
-        CEnumerator enumerator = (CEnumerator)idExp.getDeclaration();
-        if (enumerator.hasValue()) {
-          return enumerator.getValue();
-        } else {
-          return null;
-        }
-      }
-
-      String varName = getScopedVariableName(idExp.getName(), functionName);
-
-      if (state.contains(varName)) {
-        return state.getValueFor(varName);
-      } else {
-        return null;
-      }
-    }
-
-    @Override
-    public Long visit(CUnaryExpression unaryExpression) throws UnrecognizedCCodeException {
-      UnaryOperator unaryOperator = unaryExpression.getOperator();
-      CExpression unaryOperand = unaryExpression.getOperand();
-
-      Long value = null;
-
-      switch (unaryOperator) {
-      case MINUS:
-        value = unaryOperand.accept(this);
-        return (value != null) ? -value : null;
-
-      case NOT:
-        value = unaryOperand.accept(this);
-
-        if (value == null) {
-          return null;
-        } else {
-          return (value == 0L) ? 1L : 0L;
-        }
-
-      case AMPER:
-        return null; // valid expression, but it's a pointer value
-
-      case STAR:
-        missingPointer = true;
-        return null;
-
-      case SIZEOF:
-      case TILDE:
-      default:
-        // TODO handle unimplemented operators
-        return null;
-      }
-    }
-
-    @Override
-    public Long visit(CFieldReference fieldReferenceExpression) throws UnrecognizedCCodeException {
-      String varName = getScopedVariableName(fieldReferenceExpression.toASTString(), functionName);
-
-      if (state.contains(varName)) {
-        return state.getValueFor(varName);
-      } else {
-        return null;
-      }
-    }
-  }
-
-
-  /**
-   * Visitor that derives further information from an assume edge
-   */
-  private class AssigningValueVisitor extends ExpressionValueVisitor {
-    protected boolean truthValue = false;
-
-    public AssigningValueVisitor(CFAEdge pEdge, ExplicitState pElement, String pFunctionName, boolean truthValue) {
-      super(pEdge, pElement, pFunctionName);
-
-      this.truthValue = truthValue;
-    }
-
-    private CExpression unwrap(CExpression expression) {
-      // is this correct for e.g. [!a != !(void*)(int)(!b)] !?!?!
-      if (expression instanceof CUnaryExpression) {
-        CUnaryExpression exp = (CUnaryExpression)expression;
-        if (exp.getOperator() == UnaryOperator.NOT) {
-=======
    * Visitor that derives further information from an assume edge
    */
   private class AssigningValueVisitor extends ExplicitExpressionValueVisitor {
@@ -956,7 +555,6 @@
       if (expression instanceof AUnaryExpression) {
         AUnaryExpression exp = (AUnaryExpression)expression;
         if (exp.getOperator() == UnaryOperator.NOT) { // TODO why only C-UnaryOperator?
->>>>>>> 30d65383
           expression = exp.getOperand();
           truthValue = !truthValue;
 
@@ -980,11 +578,7 @@
 
       CExpression lVarInBinaryExp  = pE.getOperand1();
 
-<<<<<<< HEAD
-      lVarInBinaryExp = unwrap(lVarInBinaryExp);
-=======
       lVarInBinaryExp = (CExpression) unwrap(lVarInBinaryExp);
->>>>>>> 30d65383
 
       CExpression rVarInBinaryExp  = pE.getOperand2();
 
@@ -993,15 +587,6 @@
 
       if ((binaryOperator == BinaryOperator.EQUALS && truthValue) || (binaryOperator == BinaryOperator.NOT_EQUALS && !truthValue)) {
         if (leftValue == null &&  rightValue != null && isAssignable(lVarInBinaryExp)) {
-<<<<<<< HEAD
-          String leftVariableName = getScopedVariableName(lVarInBinaryExp.toASTString(), functionName);
-          state.assignConstant(leftVariableName, rightValue);
-        }
-
-        else if (rightValue == null && leftValue != null && isAssignable(rVarInBinaryExp)) {
-          String rightVariableName = getScopedVariableName(rVarInBinaryExp.toASTString(), functionName);
-          state.assignConstant(rightVariableName, leftValue);
-=======
           String leftVariableName = getScopedVariableName(lVarInBinaryExp, functionName);
           assignableState.assignConstant(leftVariableName, rightValue);
         }
@@ -1009,7 +594,6 @@
         else if (rightValue == null && leftValue != null && isAssignable(rVarInBinaryExp)) {
           String rightVariableName = getScopedVariableName(rVarInBinaryExp, functionName);
           assignableState.assignConstant(rightVariableName, leftValue);
->>>>>>> 30d65383
         }
       }
 
@@ -1019,15 +603,6 @@
         if ((binaryOperator == BinaryOperator.NOT_EQUALS && truthValue)
             || (binaryOperator == BinaryOperator.EQUALS && !truthValue)) {
           if (leftValue == null && rightValue == 0L && isAssignable(lVarInBinaryExp)) {
-<<<<<<< HEAD
-            String leftVariableName = getScopedVariableName(lVarInBinaryExp.toASTString(), functionName);
-            state.assignConstant(leftVariableName, 1L);
-          }
-
-          else if (rightValue == null && leftValue == 0L && isAssignable(rVarInBinaryExp)) {
-            String rightVariableName = getScopedVariableName(rVarInBinaryExp.toASTString(), functionName);
-            state.assignConstant(rightVariableName, 1L);
-=======
             String leftVariableName = getScopedVariableName(lVarInBinaryExp, functionName);
             assignableState.assignConstant(leftVariableName, 1L);
           }
@@ -1081,25 +656,12 @@
           else if (rightValue == null && leftValue == 0L && isAssignable(rVarInBinaryExp)) {
             String rightVariableName = getScopedVariableName(rVarInBinaryExp, functionName);
             assignableState.assignConstant(rightVariableName, 1L);
->>>>>>> 30d65383
           }
         }
       }
       return super.visit(pE);
     }
 
-<<<<<<< HEAD
-    private boolean isAssignable(CExpression expression) {
-      return expression instanceof CIdExpression || expression instanceof CFieldReference;
-    }
-  }
-
-  private class PointerExpressionValueVisitor extends ExpressionValueVisitor {
-    private final PointerState pointerState;
-
-    public PointerExpressionValueVisitor(CFAEdge pEdge, ExplicitState pElement, String pFunctionName, PointerState pPointerState) {
-      super(pEdge, pElement, pFunctionName);
-=======
 
     private boolean isAssignable(IAExpression expression) {
 
@@ -1131,20 +693,13 @@
 
     public PointerExpressionValueVisitor(PointerState pPointerState) {
       super(state, functionName, machineModel, logger, edge);
->>>>>>> 30d65383
       pointerState = pPointerState;
     }
 
     @Override
     public Long visit(CUnaryExpression unaryExpression) throws UnrecognizedCCodeException {
-<<<<<<< HEAD
-      if (unaryExpression.getOperator() != UnaryOperator.STAR) {
         return super.visit(unaryExpression);
-      }
-=======
-        return super.visit(unaryExpression);
-    }
->>>>>>> 30d65383
+    }
 
   @Override
   public Long visit(CPointerExpression pointerExpression) throws UnrecognizedCCodeException {
@@ -1174,11 +729,6 @@
   }
 }
 
-<<<<<<< HEAD
-  private Long getExpressionValue(ExplicitState element, CRightHandSide expression, String functionName, CFAEdge edge)
-    throws UnrecognizedCCodeException {
-    return expression.accept(new ExpressionValueVisitor(edge, element, functionName));
-=======
   private class  FieldAccessExpressionValueVisitor extends ExplicitExpressionValueVisitor {
     private final RTTState jortState;
 
@@ -1307,10 +857,10 @@
     } else {
       throw new AssertionError("unhandled righthandside-expression: " + expression);
     }
->>>>>>> 30d65383
   }
 
   public String getScopedVariableName(String variableName, String functionName) {
+
     if (globalVariables.contains(variableName)) {
       return variableName;
     }
@@ -1331,49 +881,190 @@
   public Collection<? extends AbstractState> strengthen(AbstractState element, List<AbstractState> elements, CFAEdge cfaEdge, Precision precision)
     throws UnrecognizedCCodeException {
     assert element instanceof ExplicitState;
-    ExplicitState explicitState = (ExplicitState)element;
+
+    super.setInfo(element, precision, cfaEdge);
+
+    Collection<? extends AbstractState> retVal = null;
 
     for (AbstractState ae : elements) {
       if (ae instanceof PointerState) {
-        return strengthen(explicitState, (PointerState)ae, cfaEdge);
-      }
-    }
-
+        retVal = strengthen((PointerState)ae);
+        break;
+      } else if (ae instanceof RTTState) {
+        retVal =  strengthen((RTTState)ae);
+        break;
+      }
+    }
+
+    super.resetInfo();
+
+    return retVal;
+  }
+
+  private Collection<? extends AbstractState> strengthen(RTTState rttState)
+      throws UnrecognizedCCodeException {
+
+    ExplicitState newElement = state.clone();
+
+    if (missingFieldVariableObject) {
+      newElement.assignConstant(getRTTScopedVariableName(
+          fieldNameAndInitialValue.getFirst(),
+          rttState.getKeywordThisUniqueObject()),
+          fieldNameAndInitialValue.getSecond());
+
+      missingFieldVariableObject = false;
+      fieldNameAndInitialValue = null;
+      return Collections.singleton(newElement);
+
+    } else if (missingScopedFieldName) {
+
+      newElement = handleNotScopedVariable(rttState, newElement);
+      missingScopedFieldName = false;
+      notScopedField = null;
+      notScopedFieldValue = null;
+      missingInformationRightJExpression = null;
+
+      if (newElement != null) {
+      return Collections.singleton(newElement);
+      } else {
+        return null;
+      }
+    } else if (missingAssumeInformation && missingInformationRightJExpression != null) {
+      Long value = handleMissingInformationRightJExpression(rttState);
+
+      missingAssumeInformation = false;
+      missingInformationRightJExpression = null;
+
+      if (value == null) {
+        return null;
+      } else if ((((AssumeEdge) edge).getTruthAssumption() && value == 1L)
+          || (!((AssumeEdge) edge).getTruthAssumption() && value == 0L)) {
+        return Collections.singleton(newElement);
+      } else {
+        return new HashSet<>();
+      }
+    } else if (missingInformationRightJExpression != null) {
+
+      Long value = handleMissingInformationRightJExpression(rttState);
+
+      if (value != null) {
+        newElement.assignConstant(missingInformationLeftJVariable, value);
+        missingInformationRightJExpression = null;
+        missingInformationLeftJVariable = null;
+        return Collections.singleton(newElement);
+      } else {
+        missingInformationRightJExpression = null;
+        missingInformationLeftJVariable = null;
+        if (missingInformationLeftJVariable != null) { // TODO why check this???
+          newElement.forget(missingInformationLeftJVariable);
+        }
+        return Collections.singleton(newElement);
+      }
+    }
     return null;
   }
 
-  private Collection<? extends AbstractState> strengthen(ExplicitState explicitState, PointerState pointerElement, CFAEdge cfaEdge)
+  private String getRTTScopedVariableName(String fieldName, String uniqueObject) {
+    return  uniqueObject + "::"+ fieldName;
+  }
+
+  private Long handleMissingInformationRightJExpression(RTTState pJortState)
+      throws UnrecognizedCCodeException {
+    return missingInformationRightJExpression.accept(
+        new FieldAccessExpressionValueVisitor(pJortState));
+  }
+
+  private ExplicitState handleNotScopedVariable(RTTState rttState, ExplicitState newElement) throws UnrecognizedCCodeException {
+
+   String objectScope = getObjectScope(rttState, functionName, notScopedField);
+
+   if (objectScope != null) {
+
+     String scopedFieldName = getRTTScopedVariableName(notScopedField.getName(), objectScope);
+
+     Long value = notScopedFieldValue;
+     if (missingInformationRightJExpression != null) {
+       value = handleMissingInformationRightJExpression(rttState);
+     }
+
+     if (value != null) {
+       newElement.assignConstant(scopedFieldName, value);
+       return newElement;
+     } else {
+       newElement.forget(scopedFieldName);
+       return newElement;
+     }
+   } else {
+     return null;
+   }
+
+
+  }
+
+  private String getObjectScope(RTTState rttState, String methodName,
+      JIdExpression notScopedField) {
+
+    // Could not resolve var
+    if (notScopedField.getDeclaration() == null) {
+      return null;
+    }
+
+    if (notScopedField instanceof JFieldAccess) {
+
+      JIdExpression qualifier = ((JFieldAccess) notScopedField).getReferencedVariable();
+
+      String qualifierScope = getObjectScope(rttState, methodName, qualifier);
+
+      String scopedFieldName =
+          getRTTScopedVariableName(qualifier.getDeclaration(), methodName, qualifierScope);
+
+      if (rttState.contains(scopedFieldName)) {
+        return rttState.getUniqueObjectFor(scopedFieldName);
+      } else {
+        return null;
+      }
+    } else {
+      if (rttState.contains(RTTState.KEYWORD_THIS)) {
+        return rttState.getUniqueObjectFor(RTTState.KEYWORD_THIS);
+      } else {
+        return null;
+      }
+    }
+  }
+
+  private String getRTTScopedVariableName(
+      JSimpleDeclaration decl,
+      String methodName, String uniqueObject) {
+
+    if (decl == null) { return ""; }
+
+    if (decl instanceof JFieldDeclaration && ((JFieldDeclaration) decl).isStatic()) {
+      return decl.getName();
+    } else if (decl instanceof JFieldDeclaration) {
+      return uniqueObject + "::" + decl.getName();
+    } else {
+      return methodName + "::" + decl.getName();
+    }
+  }
+
+  private Collection<? extends AbstractState> strengthen(PointerState pointerElement)
     throws UnrecognizedCCodeException {
     try {
       if (missingInformationRightExpression != null) {
-<<<<<<< HEAD
-        String functionName = cfaEdge.getPredecessor().getFunctionName();
-        ExplicitState newElement = explicitState.clone();
-        ExpressionValueVisitor v = new PointerExpressionValueVisitor(cfaEdge, newElement, functionName, pointerElement);
-
-        if (missingInformationLeftVariable != null) {
-          handleAssignmentToVariable(missingInformationLeftVariable, missingInformationRightExpression, v);
-=======
         ExplicitExpressionValueVisitor v = new PointerExpressionValueVisitor(pointerElement);
 
         if (missingInformationLeftVariable != null) { // TODO always null? there is no write-access.
           ExplicitState newElement = handleAssignmentToVariable(
               missingInformationLeftVariable, missingInformationLeftVariableType,
               missingInformationRightExpression, v);
->>>>>>> 30d65383
 
           return Collections.singleton(newElement);
-        }
-        else if (missingInformationLeftPointer != null) {
+        } else if (missingInformationLeftPointer != null) {
           String leftVar = derefPointerToVariable(pointerElement, missingInformationLeftPointer);
           if (leftVar != null) {
             leftVar = getScopedVariableName(leftVar, functionName);
-<<<<<<< HEAD
-            handleAssignmentToVariable(leftVar, missingInformationRightExpression, v);
-=======
             ExplicitState newElement = handleAssignmentToVariable(leftVar,
                 missingInformationLeftPointerType, missingInformationRightExpression, v);
->>>>>>> 30d65383
 
             return Collections.singleton(newElement);
           }
@@ -1411,7 +1102,8 @@
    * @param expression the expression to generalize
    * @return the generalized expression
    */
-  private CExpression optimizeAssumeForEvaluation(CExpression expression) {
+
+  private IAExpression optimizeAssumeForEvaluation(IAExpression expression) {
     if (expression instanceof CBinaryExpression) {
       CBinaryExpression binaryExpression = (CBinaryExpression)expression;
 
@@ -1419,6 +1111,7 @@
       CExpression leftOperand = binaryExpression.getOperand1();
       CExpression riteOperand = binaryExpression.getOperand2();
 
+
       if (operator == BinaryOperator.EQUALS || operator == BinaryOperator.NOT_EQUALS) {
         if (leftOperand instanceof CBinaryExpression && riteOperand instanceof CLiteralExpression) {
           CBinaryExpression expr = (CBinaryExpression)leftOperand;
@@ -1428,12 +1121,10 @@
           CExpression riteAddend = expr.getOperand2();
 
           // [(a + 753) != 951] => [a != 951 + 753]
+
           if (riteAddend instanceof CLiteralExpression && (operation == BinaryOperator.PLUS || operation == BinaryOperator.MINUS)) {
             BinaryOperator newOperation = (operation == BinaryOperator.PLUS) ? BinaryOperator.MINUS : BinaryOperator.PLUS;
 
-<<<<<<< HEAD
-            CBinaryExpression sum = new CBinaryExpression(expr.getFileLocation(),
-=======
             final CBinaryExpressionBuilder binExprBuilder = new CBinaryExpressionBuilder(machineModel, logger);
             final CBinaryExpression sum = binExprBuilder.buildBinaryExpression(
                 riteOperand, riteAddend, newOperation);
@@ -1465,19 +1156,13 @@
             JBinaryExpression.BinaryOperator newOperation = (operation == JBinaryExpression.BinaryOperator.PLUS) ? JBinaryExpression.BinaryOperator.MINUS : JBinaryExpression.BinaryOperator.PLUS;
 
             JBinaryExpression sum = new JBinaryExpression(expr.getFileLocation(),
->>>>>>> 30d65383
                                                                 expr.getExpressionType(),
                                                                 riteOperand,
                                                                 riteAddend,
                                                                 newOperation);
 
-<<<<<<< HEAD
-            CBinaryExpression assume = new CBinaryExpression(expression.getFileLocation(),
-                                                                   expression.getExpressionType(),
-=======
             JBinaryExpression assume = new JBinaryExpression(expression.getFileLocation(),
                                                                    binaryExpression.getExpressionType(),
->>>>>>> 30d65383
                                                                    leftAddend,
                                                                    sum,
                                                                    operator);
