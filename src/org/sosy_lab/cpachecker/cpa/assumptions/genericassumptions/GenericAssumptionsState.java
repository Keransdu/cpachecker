--- conflicted
+++ resolved
@@ -2,7 +2,7 @@
  *  CPAchecker is a tool for configurable software verification.
  *  This file is part of CPAchecker.
  *
- *  Copyright (C) 2007-2012  Dirk Beyer
+ *  Copyright (C) 2007-2013  Dirk Beyer
  *  All rights reserved.
  *
  *  Licensed under the Apache License, Version 2.0 (the "License");
@@ -23,18 +23,16 @@
  */
 package org.sosy_lab.cpachecker.cpa.assumptions.genericassumptions;
 
-<<<<<<< HEAD
-=======
 import static com.google.common.collect.FluentIterable.from;
 
 import java.util.List;
 
->>>>>>> 30d65383
 import org.sosy_lab.cpachecker.cfa.ast.c.CExpression;
 import org.sosy_lab.cpachecker.core.interfaces.AbstractState;
 import org.sosy_lab.cpachecker.core.interfaces.conditions.AssumptionReportingState;
 
-import com.google.common.base.Preconditions;
+import com.google.common.base.Joiner;
+import com.google.common.collect.ImmutableList;
 
 /**
  * Abstract state for the generic assumption generator CPA;
@@ -44,24 +42,21 @@
 public class GenericAssumptionsState implements AbstractState, AssumptionReportingState {
 
   // The inner representation is an expression.
-  private final CExpression assumption;
+  private final ImmutableList<CExpression> assumptions;
 
-  public GenericAssumptionsState(CExpression anAssumption)
-  {
-    Preconditions.checkNotNull(anAssumption);
-    assumption = anAssumption;
+  public GenericAssumptionsState(Iterable<CExpression> pAssumptions) {
+    assumptions = ImmutableList.copyOf(pAssumptions);
   }
 
   @Override
-  public CExpression getAssumption()
-  {
-    return assumption;
+  public List<CExpression> getAssumptions() {
+    return assumptions;
   }
 
   @Override
   public boolean equals(Object pObj) {
     if (pObj instanceof GenericAssumptionsState) {
-      return assumption.equals(((GenericAssumptionsState)pObj).assumption);
+      return assumptions.equals(((GenericAssumptionsState)pObj).assumptions);
     } else {
       return false;
     }
@@ -69,15 +64,11 @@
 
   @Override
   public int hashCode() {
-    return assumption.hashCode();
+    return assumptions.hashCode();
   }
 
   @Override
   public String toString() {
-<<<<<<< HEAD
-    return assumption.toASTString();
-=======
     return Joiner.on(", ").join(from(assumptions).transform(CExpression.TO_AST_STRING));
->>>>>>> 30d65383
   }
 }