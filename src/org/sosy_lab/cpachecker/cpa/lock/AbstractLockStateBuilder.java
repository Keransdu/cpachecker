--- conflicted
+++ resolved
@@ -73,12 +73,8 @@
   public abstract void returnLocksExcept(LockState pRootState, Set<LockIdentifier> usedLocks);
 
   public abstract void expandLockCounters(
-<<<<<<< HEAD
-      AbstractLockState pRootState, Set<LockIdentifier> pRestrictedLocks);
-=======
       AbstractLockState pRootState,
       Set<LockIdentifier> pRestrictedLocks);
->>>>>>> f77035ab
 
   public void setRestoreState() {
     mutableToRestore = parentState;
