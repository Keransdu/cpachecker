--- conflicted
+++ resolved
@@ -134,6 +134,9 @@
     ThreadingState threadingState = exitThreads(state);
 
     final String activeThread = getActiveThread(cfaEdge, threadingState);
+    if (null == activeThread) {
+      return Collections.emptySet();
+    }
 
     // check if atomic lock exists and is set for current thread
     if (useAtomicLocks && threadingState.hasLock(ATOMIC_LOCK)
@@ -163,12 +166,14 @@
   }
 
   /** Search for the thread, where the current edge is available.
-   * The result should be exactly one thread, that is denoted as 'active'.
+   * The result should be exactly one thread, that is denoted as 'active',
+   * or NULL, if no active thread is available.
    *
    * This method is needed, because we use the CompositeCPA to choose the edge,
    * and when we have several locations in the threadingState,
    * only one of them has an outgoing edge matching the current edge.
    */
+  @Nullable
   private String getActiveThread(final CFAEdge cfaEdge, final ThreadingState threadingState) {
     final Set<String> activeThreads = new HashSet<>();
     for (String id : threadingState.getThreadIds()) {
@@ -177,11 +182,11 @@
       }
     }
 
-    assert activeThreads.size() == 1 : "multiple active threads are not allowed: " + activeThreads;
+    assert activeThreads.size() <= 1 : "multiple active threads are not allowed: " + activeThreads;
     // then either the same function is called in different threads -> not supported.
     // (or CompositeCPA and ThreadingCPA do not work together)
 
-    return Iterables.getOnlyElement(activeThreads);
+    return activeThreads.isEmpty() ? null : Iterables.getOnlyElement(activeThreads);
   }
 
   /** handle all edges related to thread-management:
@@ -212,9 +217,6 @@
           case THREAD_EXIT:
             // this function-call is already handled in the beginning with isLastNodeOfThread.
             // return exitThread(threadingState, activeThread, results);
-<<<<<<< HEAD
-            // TODO check for code like "x=4; pthread_exit(); x=5; return 0;", that would be invalid.
-=======
             break;
           case VERIFIER_ATOMIC_BEGIN:
             if (useAtomicLocks) {
@@ -226,7 +228,6 @@
               return removeLock(activeThread, ATOMIC_LOCK, results);
             }
             break;
->>>>>>> ce2cc198
           default:
             // nothing to do, return results
           }
@@ -303,7 +304,30 @@
   /** checks whether the location is the last node of a thread,
    * i.e. the current thread will terminate after this node. */
   static boolean isLastNodeOfThread(CFANode node) {
-    return 0 == node.getNumLeavingEdges();
+
+    if (0 == node.getNumLeavingEdges()) {
+      return true;
+    }
+
+    if (1 == node.getNumEnteringEdges()) {
+      return isThreadExit(node.getEnteringEdge(0));
+    }
+
+    return false;
+  }
+
+  private static boolean isThreadExit(CFAEdge cfaEdge) {
+    if (CFAEdgeType.StatementEdge == cfaEdge.getEdgeType()) {
+      AStatement statement = ((AStatementEdge) cfaEdge).getStatement();
+      if (statement instanceof AFunctionCall) {
+        AExpression functionNameExp =
+            ((AFunctionCall) statement).getFunctionCallExpression().getFunctionNameExpression();
+        if (functionNameExp instanceof AIdExpression) {
+          return THREAD_EXIT.equals(((AIdExpression) functionNameExp).getName());
+        }
+      }
+    }
+    return false;
   }
 
   /** the whole program will terminate after this edge */
@@ -321,14 +345,14 @@
     // this is done before applying any other step.
     for (String id : tmp.getThreadIds()) {
       if (isLastNodeOfThread(tmp.getThreadLocation(id).getLocationNode())) {
-        tmp = exitThread(tmp, id);
+        tmp = removeThreadId(tmp, id);
       }
     }
     return tmp;
   }
 
   /** remove the thread-id from the state, and cleanup remaining locks of this thread. */
-  private ThreadingState exitThread(ThreadingState ts, final String id) {
+  private ThreadingState removeThreadId(ThreadingState ts, final String id) {
     if (useLocalAccessLocks) {
       ts = ts.removeLockAndCopy(id, LOCAL_ACCESS_LOCK);
     }
