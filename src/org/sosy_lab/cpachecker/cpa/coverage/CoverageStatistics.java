/*
 *  CPAchecker is a tool for configurable software verification.
 *  This file is part of CPAchecker.
 *
 *  Copyright (C) 2007-2015  Dirk Beyer
 *  All rights reserved.
 *
 *  Licensed under the Apache License, Version 2.0 (the "License");
 *  you may not use this file except in compliance with the License.
 *  You may obtain a copy of the License at
 *
 *      http://www.apache.org/licenses/LICENSE-2.0
 *
 *  Unless required by applicable law or agreed to in writing, software
 *  distributed under the License is distributed on an "AS IS" BASIS,
 *  WITHOUT WARRANTIES OR CONDITIONS OF ANY KIND, either express or implied.
 *  See the License for the specific language governing permissions and
 *  limitations under the License.
 *
 *
 *  CPAchecker web page:
 *    http://cpachecker.sosy-lab.org
 */
package org.sosy_lab.cpachecker.cpa.coverage;

import static com.google.common.base.Predicates.notNull;
import static com.google.common.collect.FluentIterable.from;
import static org.sosy_lab.cpachecker.util.AbstractStates.EXTRACT_LOCATION;

import org.sosy_lab.common.configuration.Configuration;
import org.sosy_lab.common.configuration.FileOption;
import org.sosy_lab.common.configuration.InvalidConfigurationException;
import org.sosy_lab.common.configuration.Option;
import org.sosy_lab.common.configuration.Options;
import java.nio.file.Path;
import java.nio.file.Paths;
import org.sosy_lab.common.log.LogManager;
import org.sosy_lab.cpachecker.cfa.CFA;
import org.sosy_lab.cpachecker.cfa.model.CFAEdge;
import org.sosy_lab.cpachecker.cfa.model.CFANode;
import org.sosy_lab.cpachecker.cfa.model.FunctionEntryNode;
import org.sosy_lab.cpachecker.core.CPAcheckerResult.Result;
import org.sosy_lab.cpachecker.core.reachedset.ForwardingReachedSet;
import org.sosy_lab.cpachecker.core.reachedset.LocationMappedReachedSet;
import org.sosy_lab.cpachecker.core.reachedset.ReachedSet;
import org.sosy_lab.cpachecker.cpa.coverage.CoverageData.CoverageCountMode;
import org.sosy_lab.cpachecker.cpa.coverage.CoverageData.CoverageMode;
import org.sosy_lab.cpachecker.util.CFAUtils;
import org.sosy_lab.cpachecker.util.statistics.AbstractStatistics;

import java.io.PrintStream;
import java.util.Set;

@Options
public class CoverageStatistics extends AbstractStatistics {

  @Option(secure=true, name="coverage.stdout",
      description="print coverage summary to stdout")
  private boolean writeToStdout = true;

  @Option(secure=true, name="coverage.export",
      description="print coverage info to file")
  private boolean writeToFile = true;

  @Option(secure=true, name="coverage.file",
      description="print coverage info to file")
  @FileOption(FileOption.Type.OUTPUT_FILE)
  private Path outputCoverageFile = Paths.get("coverage.info");

  private final LogManager logger;
  private final CoverageData cov;
  private final CFA cfa;

  public CoverageStatistics(Configuration pConfig, LogManager pLogger, CFA pCFA, CoverageData pCov)
      throws InvalidConfigurationException {

    pConfig.inject(this);

    this.logger = pLogger;
    this.cov = pCov;
    this.cfa = pCFA;
  }

  @Override
  public void printStatistics(PrintStream pOut, Result pResult, ReachedSet pReached) {

    if (!(writeToStdout || writeToFile)) {
      return;
    }

    if (cov.getCoverageMode() == CoverageMode.REACHED) {
      computeCoverageFromReached(pReached);
    }

    if (writeToStdout) {
      CoverageReportStdoutSummary writer = new CoverageReportStdoutSummary();
      writer.write(cov, pOut);
    }

    if (writeToFile && outputCoverageFile != null) {
      CoverageReportGcov writer = new CoverageReportGcov(logger);
      writer.write(cov, outputCoverageFile);
    }

  }

  @Override
  public String getName() {
    return String.format("Code Coverage (Mode: %s)", cov.getCoverageMode().toString());
  }

  public void computeCoverageFromReached(
      final ReachedSet pReached) {

    Set<CFANode> reachedLocations = getAllLocationsFromReached(pReached);

    //Add information about visited locations
    for (CFANode node : cfa.getAllNodes()) {
       //This part adds lines, which are only on edges, such as "return" or "goto"
      for (CFAEdge edge : CFAUtils.leavingEdges(node)) {
        boolean visited = reachedLocations.contains(edge.getPredecessor())
            && reachedLocations.contains(edge.getSuccessor());

<<<<<<< HEAD
        cov.handleEdgeCoverage(edge, visited);
=======
        CoverageCountMode countAs = visited
            ? CoverageCountMode.VISITED
                : CoverageCountMode.EXISTING;

        if (edge instanceof MultiEdge) {
          for (CFAEdge innerEdge : ((MultiEdge)edge).getEdges()) {
            cov.handleEdgeCoverage(innerEdge, countAs);
          }

        } else {
          cov.handleEdgeCoverage(edge, countAs);
        }
>>>>>>> aaaa126a
      }
    }

    // Add information about visited functions
    for (FunctionEntryNode entryNode : cfa.getAllFunctionHeads()) {
      if (cov.putExistingFunction(entryNode)) {
        if (reachedLocations.contains(entryNode)) {
          cov.addVisitedFunction(entryNode);
        }
      }
    }

  }

  private Set<CFANode> getAllLocationsFromReached(ReachedSet pReached) {
    if (pReached instanceof ForwardingReachedSet) {
      pReached = ((ForwardingReachedSet)pReached).getDelegate();
    }

    if (pReached instanceof LocationMappedReachedSet) {
      return ((LocationMappedReachedSet)pReached).getLocations();

    } else {
      return from(pReached)
                  .transform(EXTRACT_LOCATION)
                  .filter(notNull())
                  .toSet();
    }
  }

}<|MERGE_RESOLUTION|>--- conflicted
+++ resolved
@@ -32,13 +32,14 @@
 import org.sosy_lab.common.configuration.InvalidConfigurationException;
 import org.sosy_lab.common.configuration.Option;
 import org.sosy_lab.common.configuration.Options;
-import java.nio.file.Path;
-import java.nio.file.Paths;
+import org.sosy_lab.common.io.Path;
+import org.sosy_lab.common.io.Paths;
 import org.sosy_lab.common.log.LogManager;
 import org.sosy_lab.cpachecker.cfa.CFA;
 import org.sosy_lab.cpachecker.cfa.model.CFAEdge;
 import org.sosy_lab.cpachecker.cfa.model.CFANode;
 import org.sosy_lab.cpachecker.cfa.model.FunctionEntryNode;
+import org.sosy_lab.cpachecker.cfa.model.MultiEdge;
 import org.sosy_lab.cpachecker.core.CPAcheckerResult.Result;
 import org.sosy_lab.cpachecker.core.reachedset.ForwardingReachedSet;
 import org.sosy_lab.cpachecker.core.reachedset.LocationMappedReachedSet;
@@ -121,9 +122,6 @@
         boolean visited = reachedLocations.contains(edge.getPredecessor())
             && reachedLocations.contains(edge.getSuccessor());
 
-<<<<<<< HEAD
-        cov.handleEdgeCoverage(edge, visited);
-=======
         CoverageCountMode countAs = visited
             ? CoverageCountMode.VISITED
                 : CoverageCountMode.EXISTING;
@@ -136,7 +134,6 @@
         } else {
           cov.handleEdgeCoverage(edge, countAs);
         }
->>>>>>> aaaa126a
       }
     }
 
