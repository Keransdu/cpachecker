/*
 *  CPAchecker is a tool for configurable software verification.
 *  This file is part of CPAchecker.
 *
 *  Copyright (C) 2007-2014  Dirk Beyer
 *  All rights reserved.
 *
 *  Licensed under the Apache License, Version 2.0 (the "License");
 *  you may not use this file except in compliance with the License.
 *  You may obtain a copy of the License at
 *
 *      http://www.apache.org/licenses/LICENSE-2.0
 *
 *  Unless required by applicable law or agreed to in writing, software
 *  distributed under the License is distributed on an "AS IS" BASIS,
 *  WITHOUT WARRANTIES OR CONDITIONS OF ANY KIND, either express or implied.
 *  See the License for the specific language governing permissions and
 *  limitations under the License.
 *
 *
 *  CPAchecker web page:
 *    http://cpachecker.sosy-lab.org
 */
package org.sosy_lab.cpachecker.cpa.bam;

import static com.google.common.base.Preconditions.checkState;
import static org.sosy_lab.cpachecker.util.statistics.StatisticsUtils.toPercent;

import java.io.IOException;
import java.io.PrintStream;
import java.io.Writer;
import java.util.ArrayDeque;
import java.util.Collection;
import java.util.Collections;
import java.util.Deque;
import java.util.HashSet;
import java.util.Set;

import com.google.common.base.Predicate;
import com.google.common.base.Predicates;
import com.google.common.collect.HashMultimap;
import com.google.common.collect.Multimap;
import org.sosy_lab.common.Pair;
import org.sosy_lab.common.configuration.Configuration;
import org.sosy_lab.common.configuration.FileOption;
import org.sosy_lab.common.configuration.InvalidConfigurationException;
import org.sosy_lab.common.configuration.Option;
import org.sosy_lab.common.configuration.Options;
import org.sosy_lab.common.io.FileSystemPath;
import org.sosy_lab.common.io.Files;
import org.sosy_lab.common.io.Path;
import org.sosy_lab.common.io.Paths;
import org.sosy_lab.cpachecker.cfa.model.CFAEdge;
import org.sosy_lab.cpachecker.cfa.model.FunctionSummaryEdge;
import org.sosy_lab.cpachecker.core.CPAcheckerResult.Result;
import org.sosy_lab.cpachecker.core.interfaces.AbstractState;
import org.sosy_lab.cpachecker.core.interfaces.Statistics;
import org.sosy_lab.cpachecker.core.reachedset.ReachedSet;
import org.sosy_lab.cpachecker.cpa.arg.ARGState;
import org.sosy_lab.cpachecker.cpa.arg.ARGToDotWriter;
import org.sosy_lab.cpachecker.cpa.arg.ARGUtils;
<<<<<<< HEAD

import javax.annotation.Nullable;
=======
>>>>>>> 20fdb6af

/**
 * Prints some BAM related statistics
 */
@Options(prefix="cpa.bam")
class BAMCPAStatistics implements Statistics {

  @Option(description="export blocked ARG as .dot file")
  @FileOption(FileOption.Type.OUTPUT_FILE)
  private Path argFile = Paths.get("BlockedARG.dot");

  @Option(description="export single blocked ARG as .dot files, should contain '%d'")
  @FileOption(FileOption.Type.OUTPUT_FILE)
  private Path indexedArgFile = Paths.get("ARGs/ARG_%d.dot");

  @Option(description="export used parts of blocked ARG as .dot file")
  @FileOption(FileOption.Type.OUTPUT_FILE)
  private Path simplifiedArgFile = Paths.get("BlockedARGSimplified.dot");

  private final Predicate<Pair<ARGState,ARGState>> highlightSummaryEdge = new Predicate<Pair<ARGState, ARGState>>() {
    @Override
    public boolean apply(Pair<ARGState, ARGState> input) {
      final CFAEdge edge = input.getFirst().getEdgeToChild(input.getSecond());
      return edge instanceof FunctionSummaryEdge;
    }
  };

  private final BAMCPA cpa;
  private final BAMCache cache;
  private AbstractBAMBasedRefiner refiner = null;

  public BAMCPAStatistics(BAMCPA cpa, BAMCache cache, Configuration config)
<<<<<<< HEAD
  throws InvalidConfigurationException {
=======
          throws InvalidConfigurationException {
>>>>>>> 20fdb6af
    config.inject(this);

    this.cpa = cpa;
    this.cache = cache;
  }

  @Override
  public String getName() {
    return "BAMCPA";
  }

  public void addRefiner(AbstractBAMBasedRefiner pRefiner) {
    checkState(refiner == null);
    refiner = pRefiner;
  }

  @Override
  public void printStatistics(PrintStream out, Result result, ReachedSet reached) {

    BAMTransferRelation transferRelation = cpa.getTransferRelation();
    TimedReducer reducer = cpa.getReducer();

    int sumCalls = cache.cacheMisses + cache.partialCacheHits + cache.fullCacheHits;

    int sumARTElemets = 0;
    for (ReachedSet subreached : BAMARGUtils.gatherReachedSets(cpa, reached).values()) {
      sumARTElemets += subreached.size();
    }

    out.println("Total size of all ARGs:                                         " + sumARTElemets);
    out.println("Maximum block depth:                                            " + transferRelation.maxRecursiveDepth);
    out.println("Total number of recursive CPA calls:                            " + sumCalls);
    out.println("  Number of cache misses:                                       " + cache.cacheMisses + " (" + toPercent(cache.cacheMisses, sumCalls) + " of all calls)");
    out.println("  Number of partial cache hits:                                 " + cache.partialCacheHits + " (" + toPercent(cache.partialCacheHits, sumCalls) + " of all calls)");
    out.println("  Number of full cache hits:                                    " + cache.fullCacheHits + " (" + toPercent(cache.fullCacheHits, sumCalls) + " of all calls)");
    if (cache.gatherCacheMissStatistics) {
      out.println("Cause for cache misses:                                         ");
      out.println("  Number of abstraction caused misses:                          " + cache.abstractionCausedMisses + " (" + toPercent(cache.abstractionCausedMisses, cache.cacheMisses) + " of all misses)");
      out.println("  Number of precision caused misses:                            " + cache.precisionCausedMisses + " (" + toPercent(cache.precisionCausedMisses, cache.cacheMisses) + " of all misses)");
      out.println("  Number of misses with no similar elements:                    " + cache.noSimilarCausedMisses + " (" + toPercent(cache.noSimilarCausedMisses, cache.cacheMisses) + " of all misses)");
    }
    out.println("Time for reducing abstract states:                            " + reducer.reduceTime + " (Calls: " + reducer.reduceTime.getNumberOfIntervals() + ")");
    out.println("Time for expanding abstract states:                           " + reducer.expandTime + " (Calls: " + reducer.expandTime.getNumberOfIntervals() + ")");
    out.println("Time for checking equality of abstract states:                " + cache.equalsTimer + " (Calls: " + cache.equalsTimer.getNumberOfIntervals() + ")");
    out.println("Time for computing the hashCode of abstract states:           " + cache.hashingTimer + " (Calls: " + cache.hashingTimer.getNumberOfIntervals() + ")");
    out.println("Time for searching for similar cache entries:                   " + cache.searchingTimer + " (Calls: " + cache.searchingTimer.getNumberOfIntervals() + ")");
    out.println("Time for reducing precisions:                                   " + reducer.reducePrecisionTime + " (Calls: " + reducer.reducePrecisionTime.getNumberOfIntervals() + ")");
    out.println("Time for expanding precisions:                                  " + reducer.expandPrecisionTime + " (Calls: " + reducer.expandPrecisionTime.getNumberOfIntervals() + ")");

    out.println("Time for removing cached subtrees for refinement:               " + transferRelation.removeCachedSubtreeTimer);
    out.println("Time for recomputing ARGs during counterexample analysis:       " + transferRelation.recomputeARTTimer);
    if (refiner != null) {
      out.println("Compute path for refinement:                                    " + refiner.computePathTimer);
      out.println("  Constructing flat ARG:                                        " + refiner.computeSubtreeTimer);
      out.println("  Searching path to error location:                             " + refiner.computeCounterexampleTimer);
    }

    //Add to reached set all states from BAM cache
    Collection<ReachedSet> cachedStates = cache.getAllCachedReachedStates();
    for (ReachedSet set : cachedStates) {
      for (AbstractState state : set.asCollection()) {
        /* Method 'add' add state not only in list of reached states, but also in waitlist,
         * so we should delete it.
         */
        reached.add(state, set.getPrecision(state));
        reached.removeOnlyFromWaitlist(state);
      }
    }

    exportAllReachedSets(reached);
    exportLatestReachedSets(reached);
<<<<<<< HEAD
  }

  private void exportAllReachedSets(final ReachedSet mainReachedSet) {

    if (argFile != null) {

      final Set<ReachedSet> allReachedSets = new HashSet<>(cache.getAllCachedReachedStates());
      allReachedSets.add(mainReachedSet);

      final Set<ARGState> rootStates = new HashSet<>();
      final Multimap<ARGState, ARGState> connections = HashMultimap.create();

      for (final ReachedSet reachedSet : allReachedSets) {
        ARGState rootState = (ARGState) reachedSet.getFirstState();
        rootStates.add(rootState);
        Multimap<ARGState, ARGState> localConnections = HashMultimap.create();
        getConnections(rootState, localConnections);
        connections.putAll(localConnections);

        // dump small graph
        Path file = new FileSystemPath(String.format(
                indexedArgFile.getPath(), ((ARGState) reachedSet.getFirstState()).getStateId()));
        try (Writer w = Files.openOutputFile(file)) {
          ARGToDotWriter.write(w,
                  Collections.singleton((ARGState) reachedSet.getFirstState()),
                  localConnections,
                  ARGUtils.CHILDREN_OF_STATE,
                  Predicates.alwaysTrue(),
                  highlightSummaryEdge);
        } catch (IOException e) {
          // ignore, TODO write message for user
        }
      }

      // dump super-graph
      try (Writer w = Files.openOutputFile(argFile)) {
        ARGToDotWriter.write(w,
                rootStates,
                connections,
                ARGUtils.CHILDREN_OF_STATE,
                Predicates.alwaysTrue(),
                highlightSummaryEdge);
      } catch (IOException e) {
        // ignore, TODO write message for user
      }
    }
  }

=======
  }

  private void exportAllReachedSets(final ReachedSet mainReachedSet) {

    if (argFile != null) {

      final Set<ReachedSet> allReachedSets = new HashSet<>(cache.getAllCachedReachedStates());
      allReachedSets.add(mainReachedSet);

      final Set<ARGState> rootStates = new HashSet<>();
      final Multimap<ARGState, ARGState> connections = HashMultimap.create();

      for (final ReachedSet reachedSet : allReachedSets) {
        ARGState rootState = (ARGState) reachedSet.getFirstState();
        rootStates.add(rootState);
        Multimap<ARGState, ARGState> localConnections = HashMultimap.create();
        getConnections(rootState, localConnections);
        connections.putAll(localConnections);

        // dump small graph
        Path file = new FileSystemPath(String.format(
                indexedArgFile.getPath(), ((ARGState) reachedSet.getFirstState()).getStateId()));
        try (Writer w = Files.openOutputFile(file)) {
          ARGToDotWriter.write(w,
                  Collections.singleton((ARGState) reachedSet.getFirstState()),
                  localConnections,
                  ARGUtils.CHILDREN_OF_STATE,
                  Predicates.alwaysTrue(),
                  highlightSummaryEdge);
        } catch (IOException e) {
          // ignore, TODO write message for user
        }
      }

      // dump super-graph
      try (Writer w = Files.openOutputFile(argFile)) {
        ARGToDotWriter.write(w,
                rootStates,
                connections,
                ARGUtils.CHILDREN_OF_STATE,
                Predicates.alwaysTrue(),
                highlightSummaryEdge);
      } catch (IOException e) {
        // ignore, TODO write message for user
      }
    }
  }

>>>>>>> 20fdb6af
  /** dump only those ReachedSets, that are reachable from mainReachedSet. */
  private void exportLatestReachedSets(final ReachedSet mainReachedSet) {

    if (simplifiedArgFile != null) {

      final Multimap<ARGState, ARGState> connections = HashMultimap.create();
      final Set<ReachedSet> finished = new HashSet<>();
      final Deque<ReachedSet> waitlist = new ArrayDeque<>();
      waitlist.add(mainReachedSet);
      while (!waitlist.isEmpty()){
        ReachedSet reachedSet = waitlist.pop();
        if (!finished.add(reachedSet)) {
          continue;
        }
        ARGState rootState = (ARGState) reachedSet.getFirstState();
        Set<ReachedSet> referencedReachedSets = getConnections(rootState, connections);
        waitlist.addAll(referencedReachedSets);
      }

      final Set<ARGState> rootStates = new HashSet<>();
      for (ReachedSet reachedSet : finished) {
        rootStates.add((ARGState)reachedSet.getFirstState());
      }

      try (Writer w = Files.openOutputFile(simplifiedArgFile)) {
        ARGToDotWriter.write(w,
                rootStates,
                connections,
                ARGUtils.CHILDREN_OF_STATE,
                Predicates.alwaysTrue(),
                highlightSummaryEdge);
      } catch (IOException e) {
        // ignore, TODO write message for user
      }
    }
  }

  private Set<ReachedSet> getConnections(final ARGState rootState, final Multimap<ARGState, ARGState> connections) {
    final Set<ReachedSet> referencedReachedSets = new HashSet<>();
    final Set<ARGState> finished = new HashSet<>();
    final Deque<ARGState> waitlist = new ArrayDeque<>();
    waitlist.add(rootState);
    while (!waitlist.isEmpty()) {
      ARGState state = waitlist.pop();
      if (!finished.add(state)) {
        continue;
      }
      if (cpa.getTransferRelation().abstractStateToReachedSet.containsKey(state)) {
        ReachedSet target = cpa.getTransferRelation().abstractStateToReachedSet.get(state);
        referencedReachedSets.add(target);
        ARGState targetState = (ARGState) target.getFirstState();
        connections.put(state, targetState);
      }
      if (cpa.getTransferRelation().expandedToReducedCache.containsKey(state)) {
        AbstractState sourceState = cpa.getTransferRelation().expandedToReducedCache.get(state);
        connections.put((ARGState) sourceState, state);
      }
      waitlist.addAll(state.getChildren());
    }
    return referencedReachedSets;
  }
}<|MERGE_RESOLUTION|>--- conflicted
+++ resolved
@@ -59,11 +59,8 @@
 import org.sosy_lab.cpachecker.cpa.arg.ARGState;
 import org.sosy_lab.cpachecker.cpa.arg.ARGToDotWriter;
 import org.sosy_lab.cpachecker.cpa.arg.ARGUtils;
-<<<<<<< HEAD
 
 import javax.annotation.Nullable;
-=======
->>>>>>> 20fdb6af
 
 /**
  * Prints some BAM related statistics
@@ -96,11 +93,7 @@
   private AbstractBAMBasedRefiner refiner = null;
 
   public BAMCPAStatistics(BAMCPA cpa, BAMCache cache, Configuration config)
-<<<<<<< HEAD
-  throws InvalidConfigurationException {
-=======
           throws InvalidConfigurationException {
->>>>>>> 20fdb6af
     config.inject(this);
 
     this.cpa = cpa;
@@ -172,7 +165,6 @@
 
     exportAllReachedSets(reached);
     exportLatestReachedSets(reached);
-<<<<<<< HEAD
   }
 
   private void exportAllReachedSets(final ReachedSet mainReachedSet) {
@@ -221,56 +213,6 @@
     }
   }
 
-=======
-  }
-
-  private void exportAllReachedSets(final ReachedSet mainReachedSet) {
-
-    if (argFile != null) {
-
-      final Set<ReachedSet> allReachedSets = new HashSet<>(cache.getAllCachedReachedStates());
-      allReachedSets.add(mainReachedSet);
-
-      final Set<ARGState> rootStates = new HashSet<>();
-      final Multimap<ARGState, ARGState> connections = HashMultimap.create();
-
-      for (final ReachedSet reachedSet : allReachedSets) {
-        ARGState rootState = (ARGState) reachedSet.getFirstState();
-        rootStates.add(rootState);
-        Multimap<ARGState, ARGState> localConnections = HashMultimap.create();
-        getConnections(rootState, localConnections);
-        connections.putAll(localConnections);
-
-        // dump small graph
-        Path file = new FileSystemPath(String.format(
-                indexedArgFile.getPath(), ((ARGState) reachedSet.getFirstState()).getStateId()));
-        try (Writer w = Files.openOutputFile(file)) {
-          ARGToDotWriter.write(w,
-                  Collections.singleton((ARGState) reachedSet.getFirstState()),
-                  localConnections,
-                  ARGUtils.CHILDREN_OF_STATE,
-                  Predicates.alwaysTrue(),
-                  highlightSummaryEdge);
-        } catch (IOException e) {
-          // ignore, TODO write message for user
-        }
-      }
-
-      // dump super-graph
-      try (Writer w = Files.openOutputFile(argFile)) {
-        ARGToDotWriter.write(w,
-                rootStates,
-                connections,
-                ARGUtils.CHILDREN_OF_STATE,
-                Predicates.alwaysTrue(),
-                highlightSummaryEdge);
-      } catch (IOException e) {
-        // ignore, TODO write message for user
-      }
-    }
-  }
-
->>>>>>> 20fdb6af
   /** dump only those ReachedSets, that are reachable from mainReachedSet. */
   private void exportLatestReachedSets(final ReachedSet mainReachedSet) {
 
