--- conflicted
+++ resolved
@@ -101,6 +101,7 @@
 
   final Map<AbstractState, ReachedSet> abstractStateToReachedSet = new HashMap<>();
   final Map<AbstractState, AbstractState> expandedToReducedCache = new HashMap<>();
+  final Map<AbstractState, Block> expandedToBlockCache = new HashMap<>();
 
   private Block currentBlock;
   private BlockPartitioning partitioning;
@@ -168,6 +169,10 @@
     try {
 
     final Collection<? extends AbstractState> successors = getAbstractSuccessorsWithoutWrapping(pState, pPrecision, edge);
+
+    assert !Iterables.any(successors, IS_TARGET_STATE) || successors.size() == 1 :
+            "target-state should be returned as single-element-collection";
+
     return attachAdditionalInfoToCallNodes(successors);
 
     } catch (CPAException e) {
@@ -183,54 +188,51 @@
 
     if (edge != null) {
       // TODO when does this happen?
-      return wrappedTransfer.getAbstractSuccessors(pState, pPrecision, edge);
-    }
-
-    CFANode node = extractLocation(pState);
-    Collection<? extends AbstractState> resultStates = null;
+      return getAbstractSuccessors0(pState, pPrecision, edge);
+    }
+
+    final CFANode node = extractLocation(pState);
 
     if (stack.isEmpty() && isHeadOfMainFunction(node)) {
       // we are at the start of the program (root-node of CFA).
-      resultStates = doFixpointIterationForRecursion(pState, pPrecision, node);
-
-<<<<<<< HEAD
-    } else
+      return doFixpointIterationForRecursion(pState, pPrecision, node);
+    }
+
       // we are at some location inside the program,
       // this part is always and only reached as recursive call with 'doRecursiveAnalysis'
       // (except we have a full cache-hit).
-    if (!partitioning.isCallNode(node)) {
-      // the easy case: we are in the middle of a block, so just forward to wrapped CPAs
-      List<AbstractState> result = new ArrayList<>();
-      for (CFAEdge e : CFAUtils.leavingEdges(node)) {
-        result.addAll(getAbstractSuccessors0(pState, pPrecision, e));
-      }
-      return result;
-
-    } else if (((ARGState)pState).getParents().isEmpty()) {
-      // we have already started a new block, so forward directly to wrappedTransfer
-      return wrappedTransfer.getAbstractSuccessors(pState, pPrecision, null); // edge is null
-
-    } else {
-      // we are a the entryNode of a new block, so we have to start a recursive analysis
+
+    if (currentBlock != null && currentBlock.isReturnNode(node) && !alreadyReturnedFromFunction(pState)) {
+      // we are leaving the block, do not perform analysis beyond the current block.
+      // special case: returning from a recursive function is only allowed once per state.
+      return Collections.emptySet();
+    }
+
+    if (partitioning.isCallNode(node)
+            && !((ARGState)pState).getParents().isEmpty() // if no parents, we have already started a new block
+            && (!partitioning.getBlockForCallNode(node).equals(currentBlock)
+                || isFunctionBlock(partitioning.getBlockForCallNode(node)))) {
+      // we are at the entryNode of a new block and we are in a new context,
+      // so we have to start a recursive analysis
       logger.log(Level.FINEST, "Starting recursive analysis of depth", ++depth);
       maxRecursiveDepth = Math.max(depth, maxRecursiveDepth);
 
-      resultStates = doRecursiveAnalysis(pState, pPrecision, node);
+      Collection<? extends AbstractState> resultStates = doRecursiveAnalysis(pState, pPrecision, node);
 
       logger.log(Level.FINEST, "Finished recursive analysis of depth", depth--);
-    }
-
-    assert !Iterables.any(resultStates, IS_TARGET_STATE) || resultStates.size() == 1 :
-            "target-state should be returned as single-element-collection";
-
-    return resultStates;
+      return resultStates;
+    }
+
+    // the easy case: we are in the middle of a block, so just forward to wrapped CPAs.
+    // if there are several leaving edges, the wrapped CPA should handle all of them.
+    return wrappedTransfer.getAbstractSuccessors(pState, pPrecision, null);
   }
 
   private Collection<? extends AbstractState> doFixpointIterationForRecursion(
           final AbstractState pHeadOfMainFunctionState, final Precision pPrecision, final CFANode pHeadOfMainFunction)
           throws CPAException, InterruptedException {
 
-    assert isHeadOfMainFunction(pHeadOfMainFunction);
+    assert isHeadOfMainFunction(pHeadOfMainFunction) && stack.isEmpty();
 
     Collection<? extends AbstractState> resultStates;
     int iterationCounter = 0;
@@ -300,7 +302,8 @@
             + done + potentialRecursionUpdateStates;
   }
 
-  private boolean stackContainsCoveringLevel(final List<Triple<AbstractState, Precision, Block>> stack,
+  /** returns a covering level or Null, if no such level is found. */
+  private Triple<AbstractState, Precision, Block> getCoveringLevel(final List<Triple<AbstractState, Precision, Block>> stack,
                                 final Triple<AbstractState, Precision, Block> currentLevel)
     throws CPAException, InterruptedException {
     for (Triple<AbstractState, Precision, Block> level : stack.subList(0, stack.size() - 1)) {
@@ -317,10 +320,10 @@
         // that does not contain less information than any level before (-> it is covered by some previous level).
 
         // TODO how to compare precisions? equality would be enough
-        return true;
-      }
-    }
-    return false;
+        return level;
+      }
+    }
+    return null;
   }
 
   /** check, if all base-states are covered by the covering-states.
@@ -487,28 +490,16 @@
     final AbstractState reducedState = expandedToReducedCache.remove(expandedState);
     expandedToReducedCache.put(rebuildState, reducedState);
 
+    assert expandedToBlockCache.containsKey(expandedState) : "expanded state should be part of the cache: " + expandedState;
+    final Block innerBlock = expandedToBlockCache.remove(expandedState);
+    assert innerBlock == currentBlock : "returning from wrong block?";
+    expandedToBlockCache.put(rebuildState, innerBlock);
+
     assert forwardPrecisionToExpandedPrecision.containsKey(expandedState) : "expanded state should map to some precision: " + expandedState;
     final Precision expandedPrecision = forwardPrecisionToExpandedPrecision.remove(expandedState);
     forwardPrecisionToExpandedPrecision.put(rebuildState, expandedPrecision);
 
     return rebuildState;
-=======
-    if (currentBlock != null && currentBlock.isReturnNode(node)) {
-      // we are leaving the block, do not perform analysis beyond the current block.
-      // special case: returning from a recursive function is only allowed once per state.
-      return Collections.emptySet();
-    }
-
-    if (partitioning.isCallNode(node)
-            && !partitioning.getBlockForCallNode(node).equals(currentBlock)) {
-      // we are at the entryNode of a new block and we are in a new context.
-      return doRecursiveAnalysis(pState, pPrecision, node);
-    }
-
-    // the easy case: we are in the middle of a block, so just forward to wrapped CPAs.
-    // if there are several leaving edges, the wrapped CPA should handle all of them.
-    return wrappedTransfer.getAbstractSuccessors(pState, pPrecision, null);
->>>>>>> e3214b22
   }
 
   /** Enters a new block and performs a new analysis or returns result from cache. */
@@ -561,7 +552,8 @@
 
       final Collection<AbstractState> expandedFunctionReturnStates;
 
-      if (stackContainsCoveringLevel(stack, currentLevel)) {
+      final Triple<AbstractState, Precision, Block> coveringLevel = getCoveringLevel(stack, currentLevel);
+      if (coveringLevel != null) {
         // if level is twice in stack, we have endless recursion.
         // with current knowledge we would never abort unrolling the recursion.
         // lets skip the function and return only a short "summary" of the function.
@@ -575,11 +567,13 @@
 
         // try to get previously computed states from cache
         final Pair<ReachedSet, Collection<AbstractState>> pair =
-                argCache.get(reducedInitialState, reducedInitialPrecision, currentBlock);
+                //argCache.get(reducedInitialState, reducedInitialPrecision, currentBlock);
+                argCache.get(coveringLevel.getFirst(), coveringLevel.getSecond(), coveringLevel.getThird());
         final ReachedSet reached = pair.getFirst();
         final Collection<AbstractState> previousResult = pair.getSecond();
         final Collection<Pair<AbstractState, Precision>> reducedResult;
 
+        assert reached != null : "cached entry has no reached set";
         if (previousResult == null) {
           // outer block was not finished, abort recursion
           reducedResult = Collections.EMPTY_SET;
@@ -638,8 +632,38 @@
     return resultStates;
   }
 
+  private Collection<? extends AbstractState> getAbstractSuccessors0(AbstractState pElement, Precision pPrecision,
+      CFAEdge edge) throws CPATransferException, InterruptedException {
+    assert edge != null;
+
+    CFANode currentNode = edge.getPredecessor();
+
+    if (currentBlock.isReturnNode(currentNode) && !currentBlock.getNodes().contains(edge.getSuccessor())) {
+      // do not perform analysis beyond the current block
+      return Collections.emptySet();
+    }
+    return wrappedTransfer.getAbstractSuccessors(pElement, pPrecision, edge);
+  }
+
+
   static boolean isHeadOfMainFunction(CFANode currentNode) {
     return currentNode instanceof FunctionEntryNode && currentNode.getNumEnteringEdges() == 0;
+  }
+
+  static boolean isFunctionBlock(Block block) {
+    return block.getCallNodes().size() == 1 && block.getCallNode() instanceof FunctionEntryNode;
+  }
+
+  /** checks, if the current state is at a node, where several block-exits are available and
+   * one of them was a function-return in a function-block. */
+  boolean alreadyReturnedFromFunction(AbstractState state) {
+    while (expandedToReducedCache.containsKey(state)) {
+      if (expandedToBlockCache.containsKey(state) && isFunctionBlock(expandedToBlockCache.get(state))) {
+        return true;
+      }
+      state = expandedToReducedCache.get(state);
+    }
+    return false;
   }
 
   private List<AbstractState> expandResultStates(
@@ -653,6 +677,7 @@
       AbstractState expandedState =
               wrappedReducer.getVariableExpandedState(state, currentBlock, reducedState);
       expandedToReducedCache.put(expandedState, reducedState);
+      expandedToBlockCache.put(expandedState, currentBlock);
 
       Precision expandedPrecision =
               outerSubtree == null ? reducedPrecision : // special case: return from main
