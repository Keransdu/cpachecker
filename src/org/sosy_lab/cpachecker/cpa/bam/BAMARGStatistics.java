/*
 *  CPAchecker is a tool for configurable software verification.
 *  This file is part of CPAchecker.
 *
 *  Copyright (C) 2007-2016  Dirk Beyer
 *  All rights reserved.
 *
 *  Licensed under the Apache License, Version 2.0 (the "License");
 *  you may not use this file except in compliance with the License.
 *  You may obtain a copy of the License at
 *
 *      http://www.apache.org/licenses/LICENSE-2.0
 *
 *  Unless required by applicable law or agreed to in writing, software
 *  distributed under the License is distributed on an "AS IS" BASIS,
 *  WITHOUT WARRANTIES OR CONDITIONS OF ANY KIND, either express or implied.
 *  See the License for the specific language governing permissions and
 *  limitations under the License.
 *
 *
 *  CPAchecker web page:
 *    http://cpachecker.sosy-lab.org
 */
package org.sosy_lab.cpachecker.cpa.bam;

import com.google.common.collect.Collections2;
import java.io.PrintStream;
import java.util.Collection;
import java.util.Collections;
import java.util.logging.Level;
import org.sosy_lab.common.configuration.Configuration;
import org.sosy_lab.common.configuration.InvalidConfigurationException;
import org.sosy_lab.common.log.LogManager;
import org.sosy_lab.common.time.Timer;
import org.sosy_lab.cpachecker.cfa.CFA;
import org.sosy_lab.cpachecker.core.CPAcheckerResult.Result;
import org.sosy_lab.cpachecker.core.Specification;
import org.sosy_lab.cpachecker.core.interfaces.ConfigurableProgramAnalysis;
import org.sosy_lab.cpachecker.core.reachedset.ReachedSet;
import org.sosy_lab.cpachecker.core.reachedset.UnmodifiableReachedSet;
import org.sosy_lab.cpachecker.cpa.arg.ARGCPA;
import org.sosy_lab.cpachecker.cpa.arg.ARGPath;
import org.sosy_lab.cpachecker.cpa.arg.ARGReachedSet;
import org.sosy_lab.cpachecker.cpa.arg.ARGState;
import org.sosy_lab.cpachecker.cpa.arg.ARGStatistics;
import org.sosy_lab.cpachecker.cpa.arg.ARGUtils;
import org.sosy_lab.cpachecker.cpa.bam.BAMSubgraphComputer.MissingBlockException;

public class BAMARGStatistics extends ARGStatistics {

  private final BAMCPA bamCpa;

  public BAMARGStatistics(
      Configuration pConfig,
      LogManager pLogger,
      BAMCPA pBamCpa,
      ConfigurableProgramAnalysis pCpa,
      Specification pSpecification,
      CFA pCfa)
      throws InvalidConfigurationException {
    super(pConfig, pLogger, pCpa, pSpecification, pCfa);
    bamCpa = pBamCpa;
  }

  @Override
  public void printStatistics(PrintStream pOut, Result pResult, UnmodifiableReachedSet pReached) {

    if (!(cpa instanceof ARGCPA)) {
      logger.log(Level.WARNING, "statistic export needs ARG-CPA");
      return; // invalid CPA, nothing to do
    }

    ARGReachedSet pMainReachedSet;
    ARGState root;
    Collection<ARGState> targets;

    if (pReached.size() <= 1) {
      if (pResult == Result.TRUE) {
        //BAM may return TRUE if the program will never terminate, try to print correctness witness
        //This is an evil code, but there will be a deadline in a week...
        ReachedSet set = bamCpa.getData().getReachedSetForInitialState(pReached.getFirstState());
        pMainReachedSet = new ARGReachedSet(set, (ARGCPA) cpa, 0);
        root = (ARGState)set.getFirstState();
        targets = Collections.singleton((ARGState)set.getLastState());
      } else {
        // interrupt, timeout -> no CEX available, ignore reached-set
        logger.log(Level.WARNING, "could not compute full reached set graph, there is no exit state");
        return;
      }
    } else {
      pMainReachedSet = new ARGReachedSet((ReachedSet) pReached, (ARGCPA) cpa, 0 /* irrelevant number */);
      root = (ARGState)pReached.getFirstState();
      targets = Collections2.filter(root.getChildren(), s -> !s.isCovered());
      assert targets.contains(pReached.getLastState());
      assert pMainReachedSet.asReachedSet().asCollection().containsAll(targets);
    }

    // create pseudo-reached-set for export.
    // it will be sufficient for exporting a CEX (error-path, error-witness, harness)

    // TODO create 'full' reached-set to export correctness witnesses.
    // This might cause a lot of overhead, because of missing blocks,
    // aggressive caching, and multi-usage of blocks.

<<<<<<< HEAD
    final BAMCEXSubgraphComputer cexSubgraphComputer = new BAMCEXSubgraphComputer(bamCpa);
=======
    ARGReachedSet pMainReachedSet =
        new ARGReachedSet((ReachedSet) pReached, (ARGCPA) cpa, 0 /* irrelevant number */);
    ARGState root = (ARGState)pReached.getFirstState();
    Collection<ARGState> targets = Collections2.filter(root.getChildren(), s -> !s.isCovered());
    assert targets.contains(pReached.getLastState());
    assert pMainReachedSet.asReachedSet().asCollection().containsAll(targets);
    final BAMSubgraphComputer cexSubgraphComputer = new BAMSubgraphComputer(bamCpa);
>>>>>>> e22f4689

    ARGState rootOfSubgraph = null;
    try {
      rootOfSubgraph = cexSubgraphComputer.computeCounterexampleSubgraph(targets, pMainReachedSet);
    } catch (MissingBlockException e) {
      logger.log(
          Level.INFO,
          "could not compute full reached set graph (missing block), "
              + "some output or statistics might be missing");
      return; // invalid ARG, ignore output.

    } catch (InterruptedException e) {
      logger.log(Level.WARNING, "could not compute full reached set graph:", e);
      return; // invalid ARG, ignore output
    }

    ARGPath path = ARGUtils.getRandomPath(rootOfSubgraph);
    Timer dummyTimer = new Timer();
    BAMReachedSet bamReachedSet =
        new BAMReachedSet(bamCpa, pMainReachedSet, path, rootOfSubgraph, dummyTimer);

    super.printStatistics(pOut, pResult, bamReachedSet.asReachedSet());
  }
}<|MERGE_RESOLUTION|>--- conflicted
+++ resolved
@@ -102,17 +102,7 @@
     // This might cause a lot of overhead, because of missing blocks,
     // aggressive caching, and multi-usage of blocks.
 
-<<<<<<< HEAD
-    final BAMCEXSubgraphComputer cexSubgraphComputer = new BAMCEXSubgraphComputer(bamCpa);
-=======
-    ARGReachedSet pMainReachedSet =
-        new ARGReachedSet((ReachedSet) pReached, (ARGCPA) cpa, 0 /* irrelevant number */);
-    ARGState root = (ARGState)pReached.getFirstState();
-    Collection<ARGState> targets = Collections2.filter(root.getChildren(), s -> !s.isCovered());
-    assert targets.contains(pReached.getLastState());
-    assert pMainReachedSet.asReachedSet().asCollection().containsAll(targets);
     final BAMSubgraphComputer cexSubgraphComputer = new BAMSubgraphComputer(bamCpa);
->>>>>>> e22f4689
 
     ARGState rootOfSubgraph = null;
     try {
