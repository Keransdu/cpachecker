--- conflicted
+++ resolved
@@ -23,21 +23,15 @@
  */
 package org.sosy_lab.cpachecker.cpa.functionpointer;
 
-<<<<<<< HEAD
-=======
-import static org.sosy_lab.cpachecker.util.AbstractElements.extractLocation;
-
-import java.util.ArrayList;
->>>>>>> 5f901b87
 import java.util.Collection;
 import java.util.List;
 import java.util.logging.Level;
 
-import org.sosy_lab.common.LogManager;
 import org.sosy_lab.common.configuration.Configuration;
 import org.sosy_lab.common.configuration.InvalidConfigurationException;
 import org.sosy_lab.common.configuration.Option;
 import org.sosy_lab.common.configuration.Options;
+import org.sosy_lab.common.log.LogManager;
 import org.sosy_lab.common.log.LogManagerWithoutDuplicates;
 import org.sosy_lab.cpachecker.cfa.ast.c.CArraySubscriptExpression;
 import org.sosy_lab.cpachecker.cfa.ast.c.CAssignment;
@@ -94,6 +88,7 @@
 import org.sosy_lab.cpachecker.exceptions.UnrecognizedCCodeException;
 import org.sosy_lab.cpachecker.exceptions.UnrecognizedCFAEdgeException;
 
+import com.google.common.base.Optional;
 import com.google.common.collect.ImmutableSet;
 
 @Options(prefix="cpa.functionpointer")
@@ -134,28 +129,7 @@
       AbstractState pElement, Precision pPrecision, CFAEdge pCfaEdge)
       throws CPATransferException, InterruptedException {
 
-<<<<<<< HEAD
     final FunctionPointerState oldState = (FunctionPointerState)pElement;
-=======
-    final FunctionPointerElement oldState = (FunctionPointerElement)pElement;
-    Collection<FunctionPointerElement> results;
-
-    if (pCfaEdge == null) {
-      CFANode node = extractLocation(oldState);
-      results = new ArrayList<FunctionPointerElement>(node.getNumLeavingEdges());
-
-      for (int edgeIdx = 0; edgeIdx < node.getNumLeavingEdges(); edgeIdx++) {
-        CFAEdge edge = node.getLeavingEdge(edgeIdx);
-        if (!(edge instanceof FunctionPointerCallEdge)) {
-          // ignore FunctionPointerCallEdges, they are from previous passes
-          getAbstractSuccessorForEdge(oldState, pPrecision, edge, results);
-        }
-      }
-
-    } else {
-      results = new ArrayList<FunctionPointerElement>(1);
-      getAbstractSuccessorForEdge(oldState, pPrecision, pCfaEdge, results);
->>>>>>> 5f901b87
 
     //check assumptions about function pointers, like p == &h, where p is a function pointer, h  is a function
     if (!shouldGoByEdge(oldState, pCfaEdge)) {
@@ -170,57 +144,10 @@
       FunctionPointerTarget target = oldState.getTarget(functionCallVariable);
       if (target instanceof NamedFunctionTarget) {
         String functionName = ((NamedFunctionTarget)target).getFunctionName();
-<<<<<<< HEAD
         logger.logfOnce(Level.WARNING, "%s: Function pointer %s points to %s,"
             + " but no corresponding call edge was created during preprocessing."
             + " Ignoring function pointer call: %s",
             pCfaEdge.getFileLocation(), functionCallVariable, functionName, pCfaEdge.getDescription());
-=======
-        CFAFunctionDefinitionNode fDefNode = functions.getFunctionHead(functionName);
-        if (fDefNode != null) {
-          logger.log(Level.FINEST, "Function pointer", functionCallVariable, "points to", target, "while it is used.");
-
-          StatementEdge edge = (StatementEdge)pCfaEdge;
-          IASTFunctionCall functionCall = (IASTFunctionCall)edge.getStatement();
-          CFANode predecessorNode = edge.getPredecessor();
-          CFANode successorNode = edge.getSuccessor();
-          IASTFunctionCallExpression functionCallExpression = functionCall.getFunctionCallExpression();
-          int lineNumber = edge.getLineNumber();
-
-          CFAFunctionExitNode fExitNode = fDefNode.getExitNode();
-
-          List<IASTExpression> parameters = functionCallExpression.getParameterExpressions();
-
-          // Create new edges.
-          CallToReturnEdge calltoReturnEdge = new CallToReturnEdge(functionCall.asStatement().toASTString(), lineNumber, predecessorNode, successorNode, functionCall);
-
-          FunctionPointerCallEdge callEdge = new FunctionPointerCallEdge(functionCallExpression.toASTString(), edge.getStatement(), lineNumber, predecessorNode, (FunctionDefinitionNode)fDefNode, parameters, calltoReturnEdge);
-          predecessorNode.addLeavingEdge(callEdge);
-          fDefNode.addEnteringEdge(callEdge);
-
-          if (fExitNode.getNumEnteringEdges() > 0) {
-            FunctionPointerReturnEdge returnEdge = new FunctionPointerReturnEdge("Return Edge to " + successorNode.getNodeNumber(), lineNumber, fExitNode, successorNode, callEdge, calltoReturnEdge);
-            fExitNode.addLeavingEdge(returnEdge);
-            successorNode.addEnteringEdge(returnEdge);
-
-          } else {
-            // exit node of called functions is not reachable, i.e. this function never returns
-            // no need to add return edges
-          }
-
-          // now substitute the real edge with the fake edge
-          cfaEdge = callEdge;
-        } else {
-          throw new UnrecognizedCCodeException("function pointer points to unknown function " + functionName, pCfaEdge);
-        }
-
-      } else if (target instanceof UnknownTarget) {
-        // we known nothing, so just keep the old edge
-        cfaEdge = pCfaEdge;
-
-      } else if (target instanceof InvalidTarget) {
-        throw new UnrecognizedCCodeException("function pointer points to invalid memory address", pCfaEdge);
->>>>>>> 5f901b87
       } else {
         logger.logfOnce(Level.WARNING, "%s: Ignoring call via function pointer %s"
             + " for which no suitable target was found in line: %s",
@@ -503,12 +430,13 @@
     }
   }
 
-  private void handleReturnStatement(FunctionPointerState.Builder pNewState, CExpression returnValue,
+  private void handleReturnStatement(FunctionPointerState.Builder pNewState,
+      Optional<CExpression> returnValue,
       CFAEdge pCfaEdge) throws UnrecognizedCCodeException {
 
-    if (returnValue != null) {
+    if (returnValue.isPresent()) {
       String functionName = pCfaEdge.getPredecessor().getFunctionName();
-      FunctionPointerTarget target = getValue(returnValue, pNewState, functionName);
+      FunctionPointerTarget target = getValue(returnValue.get(), pNewState, functionName);
 
       pNewState.setTarget(FUNCTION_RETURN_VARIABLE, target);
     }
