/*
 *  CPAchecker is a tool for configurable software verification.
 *  This file is part of CPAchecker.
 *
 *  Copyright (C) 2007-2015  Dirk Beyer
 *  All rights reserved.
 *
 *  Licensed under the Apache License, Version 2.0 (the "License");
 *  you may not use this file except in compliance with the License.
 *  You may obtain a copy of the License at
 *
 *      http://www.apache.org/licenses/LICENSE-2.0
 *
 *  Unless required by applicable law or agreed to in writing, software
 *  distributed under the License is distributed on an "AS IS" BASIS,
 *  WITHOUT WARRANTIES OR CONDITIONS OF ANY KIND, either express or implied.
 *  See the License for the specific language governing permissions and
 *  limitations under the License.
 *
 *
 *  CPAchecker web page:
 *    http://cpachecker.sosy-lab.org
 */
package org.sosy_lab.cpachecker.cpa.usage.refinement;

import static org.sosy_lab.common.collect.Collections3.transformedImmutableListCopy;

import com.google.common.base.Function;
import com.google.common.base.Preconditions;
import java.util.ArrayList;
import java.util.HashSet;
import java.util.IdentityHashMap;
import java.util.Iterator;
import java.util.List;
import java.util.Map;
import java.util.Set;
import org.sosy_lab.common.ShutdownNotifier;
import org.sosy_lab.cpachecker.cpa.arg.ARGState;
import org.sosy_lab.cpachecker.cpa.arg.path.ARGPath;
import org.sosy_lab.cpachecker.cpa.usage.UsageInfo;
import org.sosy_lab.cpachecker.util.Pair;
import org.sosy_lab.cpachecker.util.statistics.StatCounter;
import org.sosy_lab.cpachecker.util.statistics.StatTimer;
import org.sosy_lab.cpachecker.util.statistics.StatisticsWriter;

public class PathPairIterator extends
    GenericIterator<Pair<UsageInfo, UsageInfo>, Pair<ExtendedARGPath, ExtendedARGPath>> {

  private final Set<List<Integer>> refinedStates = new HashSet<>();
  //private final BAMCPA bamCpa;
  private PathRestorator subgraphComputer;
  private final Map<UsageInfo, PathIterator> targetToPathIterator;
  private final Set<UsageInfo> skippedUsages;

  //Statistics
  private StatTimer computingPath = new StatTimer("Time for path computing");
  private StatTimer additionTimerCheck = new StatTimer("Time for addition checks");
  private StatCounter numberOfPathCalculated = new StatCounter("Number of path calculated");
  private StatCounter numberOfPathFinished = new StatCounter("Number of new path calculated");
  private StatCounter numberOfRepeatedConstructedPaths = new StatCounter("Number of repeated path computed");
  //private int numberOfrepeatedPaths = 0;

  private Map<UsageInfo, List<ExtendedARGPath>> computedPathsForUsage = new IdentityHashMap<>();
  private Map<UsageInfo, Iterator<ExtendedARGPath>> currentIterators = new IdentityHashMap<>();
  // Not set, hash is changed
  private List<ExtendedARGPath> missedPaths = new ArrayList<>();

  private final Function<ARGState, Integer> idExtractor;

  //internal state
  private ExtendedARGPath firstPath = null;
  private final int iterationLimit;

  private int[] pathCalculated = new int[2];

  public PathPairIterator(
      ConfigurableRefinementBlock<Pair<ExtendedARGPath, ExtendedARGPath>> pWrapper,
      PathRestorator pComputer,
      Function<ARGState, Integer> pExtractor,
      ShutdownNotifier pNotifier,
      int pInterationLimit) {
    super(pWrapper, pNotifier);
    subgraphComputer = pComputer;
    targetToPathIterator = new IdentityHashMap<>();
    skippedUsages = new HashSet<>();
    idExtractor = pExtractor;
    iterationLimit = pInterationLimit;
  }

  @Override
  protected void init(Pair<UsageInfo, UsageInfo> pInput) {
    firstPath = null;
    pathCalculated[0] = 0;
    pathCalculated[1] = 0;
  }

  @Override
  protected Pair<ExtendedARGPath, ExtendedARGPath> getNext(Pair<UsageInfo, UsageInfo> pInput) {
    UsageInfo firstUsage, secondUsage;

    if (pathCalculated[0] >= iterationLimit) {
      return null;
    }

    firstUsage = pInput.getFirst();
    secondUsage = pInput.getSecond();

    if (skippedUsages.contains(firstUsage) || skippedUsages.contains(secondUsage)) {
      // We know, that it have no valuable paths
      // Note, there are some paths, but they are declined by 'refinedStates'
      return null;
    }

    if (firstPath == null) {
      //First time or it was unreachable last time
      firstPath = getNextPath(firstUsage, 0);
      if (firstPath == null) {
        return null;
      }
    }

    ExtendedARGPath secondPath = getNextPath(secondUsage, 1);
    if (secondPath == null) {
      //Reset the iterator
      currentIterators.remove(secondUsage);
      //And move shift the first one
      firstPath = getNextPath(firstUsage, 0);
      if (firstPath == null) {
        return null;
      }
      secondPath = getNextPath(secondUsage, 1);
      if (secondPath == null) {
        return null;
      }
    }

    return Pair.of(firstPath, secondPath);
  }

  private boolean checkIsUsageUnreachable(UsageInfo pInput) {
    return !computedPathsForUsage.containsKey(pInput)
        || computedPathsForUsage.get(pInput).isEmpty();
  }

  @SuppressWarnings("unchecked")
  @Override
  protected void finishIteration(Pair<ExtendedARGPath, ExtendedARGPath> pathPair, RefinementResult wrapperResult) {
    ExtendedARGPath firstExtendedPath, secondExtendedPath;

    firstExtendedPath = pathPair.getFirst();
    secondExtendedPath = pathPair.getSecond();

    List<ARGState> firstAffectedStates = null;
    List<ARGState> secondAffectedStates = null;

    Object predicateInfo = wrapperResult.getInfo(PredicateRefinerAdapter.class);
<<<<<<< HEAD
    if (predicateInfo != null && predicateInfo instanceof List) {
=======
    if (predicateInfo instanceof List) {
      @SuppressWarnings("unchecked")
      List<ARGState> affectedStates = (List<ARGState>)predicateInfo;
>>>>>>> 74c27f18
      //affectedStates may be null, if the path was refined somewhen before

      //A feature of GenericSinglePathRefiner: if one path is false, the second one is not refined
      if (firstExtendedPath.isUnreachable()) {
        //This one is false
        firstAffectedStates = (List<ARGState>)predicateInfo;
      } else {
        //The second one must be
        Preconditions.checkArgument(secondExtendedPath.isUnreachable(), "Either the first path, or the second one must be unreachable here");
        secondAffectedStates = (List<ARGState>)predicateInfo;
      }
    }

    predicateInfo = wrapperResult.getInfo(LockRefiner.class);
    if (predicateInfo != null && predicateInfo instanceof Pair) {
      Pair<List<ARGState>, List<ARGState>> lockInfo =
          (Pair<List<ARGState>, List<ARGState>>) predicateInfo;

      firstAffectedStates = lockInfo.getFirst();
      secondAffectedStates = lockInfo.getSecond();
    }

    if (firstExtendedPath.isUnreachable()) {
      firstPath = null;
      handleAffectedStates(firstAffectedStates);
    }
    if (secondExtendedPath.isUnreachable()) {
      handleAffectedStates(secondAffectedStates);
    }
    updateTheComputedSet(firstExtendedPath);
    updateTheComputedSet(secondExtendedPath);
  }

  @Override
  protected void finish(Pair<UsageInfo, UsageInfo> pInput, RefinementResult pResult) {
    UsageInfo firstUsage = pInput.getFirst();
    UsageInfo secondUsage = pInput.getSecond();
    List<UsageInfo> unreacheableUsages = new ArrayList<>(2);

    if (!missedPaths.isEmpty()) {
      for (ExtendedARGPath path : new ArrayList<>(missedPaths)) {
        updateTheComputedSet(path);
      }
    }

    if (checkIsUsageUnreachable(firstUsage)) {
      unreacheableUsages.add(firstUsage);
    }
    if (checkIsUsageUnreachable(secondUsage)) {
      unreacheableUsages.add(secondUsage);
    }
    pResult.addInfo(this.getClass(), unreacheableUsages);
  }

  @Override
  protected void printDetailedStatistics(StatisticsWriter pOut) {
    pOut.spacer()
      .put(computingPath)
      .put(additionTimerCheck)
      .put(numberOfPathCalculated)
      .put(numberOfPathFinished)
      .put(numberOfRepeatedConstructedPaths);
  }

  @Override
  protected void handleFinishSignal(Class<? extends RefinementInterface> callerClass) {
    if (callerClass.equals(IdentifierIterator.class)) {
      //Refinement iteration finishes
      refinedStates.clear();
      targetToPathIterator.clear();
      firstPath = null;
    } else if (callerClass.equals(PointIterator.class)) {
      currentIterators.clear();
      computedPathsForUsage.clear();
      skippedUsages.clear();
      assert missedPaths.isEmpty();
    }
  }

  private void updateTheComputedSet(ExtendedARGPath path) {
    UsageInfo usage = path.getUsageInfo();

    boolean alreadyComputed = computedPathsForUsage.containsKey(usage);
    missedPaths.remove(path);

    if (!path.isUnreachable()) {
      List<ExtendedARGPath> alreadyComputedPaths;
      if (!alreadyComputed) {
        alreadyComputedPaths = new ArrayList<>();
        computedPathsForUsage.put(usage, alreadyComputedPaths);
      } else {
        alreadyComputedPaths = computedPathsForUsage.get(usage);
      }
      if (!alreadyComputedPaths.contains(path)) {
        alreadyComputedPaths.add(path);
      }
    } else if (path.isUnreachable() && alreadyComputed) {
      List<ExtendedARGPath> alreadyComputedPaths = computedPathsForUsage.get(usage);
      if (alreadyComputedPaths.contains(path)) {
        //We should reset iterator to avoid ConcurrentModificationException
        alreadyComputedPaths.remove(path);
      }
    }
  }

  private ExtendedARGPath getNextPath(UsageInfo info, int usageNumber) {
    ARGPath currentPath;
    // Start from already computed set (it is partially refined)
    numberOfPathCalculated.inc();
    Iterator<ExtendedARGPath> iterator = currentIterators.get(info);
    if (iterator == null && computedPathsForUsage.containsKey(info)) {
      // first call
      // Clone the set to avoid concurrent modification
      iterator = new ArrayList<>(computedPathsForUsage.get(info)).iterator();
      currentIterators.put(info, iterator);
    }

    if (iterator != null && iterator.hasNext()) {
      return iterator.next();
    }

    computingPath.start();
    //try to compute more paths
    PathIterator pathIterator;
    if (targetToPathIterator.containsKey(info)) {
      pathIterator = targetToPathIterator.get(info);
    } else {
      ARGState target = (ARGState) info.getKeyState();
      pathIterator = subgraphComputer.iterator(target);
      targetToPathIterator.put(info, pathIterator);
    }
    if (pathCalculated[usageNumber] < iterationLimit) {
      currentPath = pathIterator.nextPath(refinedStates);
      pathCalculated[usageNumber]++;
    } else {
      currentPath = null;
    }
    computingPath.stop();

    if (currentPath == null) {
      // no path to iterate, finishing
      if (!computedPathsForUsage.containsKey(info) || computedPathsForUsage.get(info).size() == 0) {
        skippedUsages.add(info);
      }
      return null;
    }
    numberOfPathFinished.inc();
    ExtendedARGPath result = new ExtendedARGPath(currentPath, info);
    missedPaths.add(result);
    //Not add result now, only after refinement
    return result;
  }

  private void handleAffectedStates(List<ARGState> affectedStates) {
<<<<<<< HEAD
    if (affectedStates == null || affectedStates.isEmpty()) {
      return;
=======
    // ARGState nextStart;
    // if (affectedStates != null) {
    List<Integer> changedStateNumbers = transformedImmutableListCopy(affectedStates, idExtractor);
      refinedStates.add(changedStateNumbers);

    /*  nextStart = affectedStates.get(affectedStates.size() - 1);
    } else {
      nextStart = path.getFirstState().getChildren().iterator().next();
>>>>>>> 74c27f18
    }
    List<Integer> changedStateNumbers = from(affectedStates).transform(idExtractor).toList();
    assert !changedStateNumbers.isEmpty();
    refinedStates.add(changedStateNumbers);
  }
}<|MERGE_RESOLUTION|>--- conflicted
+++ resolved
@@ -154,13 +154,7 @@
     List<ARGState> secondAffectedStates = null;
 
     Object predicateInfo = wrapperResult.getInfo(PredicateRefinerAdapter.class);
-<<<<<<< HEAD
-    if (predicateInfo != null && predicateInfo instanceof List) {
-=======
     if (predicateInfo instanceof List) {
-      @SuppressWarnings("unchecked")
-      List<ARGState> affectedStates = (List<ARGState>)predicateInfo;
->>>>>>> 74c27f18
       //affectedStates may be null, if the path was refined somewhen before
 
       //A feature of GenericSinglePathRefiner: if one path is false, the second one is not refined
@@ -315,22 +309,14 @@
   }
 
   private void handleAffectedStates(List<ARGState> affectedStates) {
-<<<<<<< HEAD
-    if (affectedStates == null || affectedStates.isEmpty()) {
-      return;
-=======
     // ARGState nextStart;
     // if (affectedStates != null) {
     List<Integer> changedStateNumbers = transformedImmutableListCopy(affectedStates, idExtractor);
-      refinedStates.add(changedStateNumbers);
-
-    /*  nextStart = affectedStates.get(affectedStates.size() - 1);
-    } else {
-      nextStart = path.getFirstState().getChildren().iterator().next();
->>>>>>> 74c27f18
-    }
-    List<Integer> changedStateNumbers = from(affectedStates).transform(idExtractor).toList();
-    assert !changedStateNumbers.isEmpty();
     refinedStates.add(changedStateNumbers);
+
+    /*
+     * nextStart = affectedStates.get(affectedStates.size() - 1); } else { nextStart =
+     * path.getFirstState().getChildren().iterator().next(); }
+     */
   }
 }