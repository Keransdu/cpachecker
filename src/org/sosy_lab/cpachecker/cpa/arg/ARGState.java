--- conflicted
+++ resolved
@@ -549,22 +549,9 @@
   public ARGState forkWithReplacements(Collection<AbstractState> pReplacementStates) {
     AbstractState wrappedState = this.getWrappedState();
     AbstractState newWrappedState = null;
-<<<<<<< HEAD
-    for (AbstractState state : pReplacementStates) {
-      if (state.getClass().isInstance(wrappedState)) {
-        newWrappedState = state;
-        break;
-      }
-    }
-    if (newWrappedState == null) {
-      if (wrappedState instanceof Splitable) {
+    if (wrappedState instanceof Splitable) {
         newWrappedState = ((Splitable) wrappedState).forkWithReplacements(pReplacementStates);
-      } else {
-=======
-    if (wrappedState instanceof Splitable) {
-        newWrappedState = ((Splitable)wrappedState).forkWithReplacements(pReplacementStates);
     } else {
->>>>>>> d3e21bf7
         newWrappedState = wrappedState;
     }
 
