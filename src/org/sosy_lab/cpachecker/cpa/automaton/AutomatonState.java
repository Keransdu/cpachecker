--- conflicted
+++ resolved
@@ -184,7 +184,6 @@
     return internalState.hashCode();
   }
 
-<<<<<<< HEAD
   public List<CStatementEdge> getAsStatementEdges(CIdExpression name_of_return_Var, String cFunctionName) {
     if (assumptions.isEmpty()) {
       return ImmutableList.of();
@@ -207,11 +206,8 @@
     return result;
   }
 
-  public List<CAssumeEdge> getAsAssumeEdges(CIdExpression name_of_return_Var, String cFunctionName) {
-=======
   @Override
   public List<AssumeEdge> getAsAssumeEdges(AIdExpression name_of_return_Var, String cFunctionName) {
->>>>>>> f49ca01f
     if (assumptions.isEmpty()) {
       return ImmutableList.of();
     }
