/*
 *  CPAchecker is a tool for configurable software verification.
 *  This file is part of CPAchecker.
 *
 *  Copyright (C) 2007-2014  Dirk Beyer
 *  All rights reserved.
 *
 *  Licensed under the Apache License, Version 2.0 (the "License");
 *  you may not use this file except in compliance with the License.
 *  You may obtain a copy of the License at
 *
 *      http://www.apache.org/licenses/LICENSE-2.0
 *
 *  Unless required by applicable law or agreed to in writing, software
 *  distributed under the License is distributed on an "AS IS" BASIS,
 *  WITHOUT WARRANTIES OR CONDITIONS OF ANY KIND, either express or implied.
 *  See the License for the specific language governing permissions and
 *  limitations under the License.
 *
 *
 *  CPAchecker web page:
 *    http://cpachecker.sosy-lab.org
 */
package org.sosy_lab.cpachecker.cpa.automaton;

import java.io.FileNotFoundException;
import java.io.IOException;
import java.io.InputStream;
import java.io.Writer;
import java.math.BigInteger;
import java.util.ArrayDeque;
import java.util.ArrayList;
import java.util.Collection;
import java.util.Collections;
import java.util.Deque;
import java.util.EnumSet;
import java.util.HashMap;
import java.util.HashSet;
import java.util.Iterator;
import java.util.LinkedList;
import java.util.List;
import java.util.Map;
import java.util.Objects;
import java.util.Queue;
import java.util.Set;
import java.util.logging.Level;

import javax.xml.parsers.DocumentBuilder;
import javax.xml.parsers.DocumentBuilderFactory;
import javax.xml.parsers.ParserConfigurationException;
import javax.xml.parsers.SAXParserFactory;

import org.sosy_lab.common.configuration.Configuration;
import org.sosy_lab.common.configuration.FileOption;
import org.sosy_lab.common.configuration.InvalidConfigurationException;
import org.sosy_lab.common.configuration.Option;
import org.sosy_lab.common.configuration.Options;
import org.sosy_lab.common.io.Files;
import org.sosy_lab.common.io.Path;
import org.sosy_lab.common.log.LogManager;
import org.sosy_lab.cpachecker.cfa.CFA;
import org.sosy_lab.cpachecker.cfa.CParser;
import org.sosy_lab.cpachecker.cfa.CProgramScope;
<<<<<<< HEAD
import org.sosy_lab.cpachecker.cfa.ast.AAstNode;
import org.sosy_lab.cpachecker.cfa.ast.AStatement;
=======
import org.sosy_lab.cpachecker.cfa.CSourceOriginMapping;
import org.sosy_lab.cpachecker.cfa.ParseResult;
import org.sosy_lab.cpachecker.cfa.ast.AExpression;
import org.sosy_lab.cpachecker.cfa.ast.AExpressionAssignmentStatement;
import org.sosy_lab.cpachecker.cfa.ast.AIdExpression;
import org.sosy_lab.cpachecker.cfa.ast.AIntegerLiteralExpression;
import org.sosy_lab.cpachecker.cfa.ast.ALeftHandSide;
import org.sosy_lab.cpachecker.cfa.ast.AStatement;
import org.sosy_lab.cpachecker.cfa.ast.FileLocation;
import org.sosy_lab.cpachecker.cfa.ast.c.CBinaryExpression;
import org.sosy_lab.cpachecker.cfa.ast.c.CBinaryExpressionBuilder;
>>>>>>> a5beede5
import org.sosy_lab.cpachecker.cfa.ast.c.CCastExpression;
import org.sosy_lab.cpachecker.cfa.ast.c.CExpression;
import org.sosy_lab.cpachecker.cfa.ast.c.CExpressionAssignmentStatement;
import org.sosy_lab.cpachecker.cfa.ast.c.CExpressionStatement;
import org.sosy_lab.cpachecker.cfa.ast.c.CIntegerLiteralExpression;
import org.sosy_lab.cpachecker.cfa.ast.c.CLeftHandSide;
<<<<<<< HEAD
=======
import org.sosy_lab.cpachecker.cfa.ast.c.CStatement;
import org.sosy_lab.cpachecker.cfa.ast.c.CUnaryExpression;
import org.sosy_lab.cpachecker.cfa.model.AReturnStatementEdge;
import org.sosy_lab.cpachecker.cfa.model.AStatementEdge;
import org.sosy_lab.cpachecker.cfa.model.AssumeEdge;
import org.sosy_lab.cpachecker.cfa.model.CFAEdge;
import org.sosy_lab.cpachecker.cfa.model.CFANode;
import org.sosy_lab.cpachecker.cfa.model.FunctionEntryNode;
>>>>>>> a5beede5
import org.sosy_lab.cpachecker.cfa.parser.Scope;
import org.sosy_lab.cpachecker.cfa.types.MachineModel;
import org.sosy_lab.cpachecker.cfa.types.c.CBasicType;
import org.sosy_lab.cpachecker.cfa.types.c.CNumericTypes;
import org.sosy_lab.cpachecker.cfa.types.c.CSimpleType;
import org.sosy_lab.cpachecker.cfa.types.c.CType;
import org.sosy_lab.cpachecker.exceptions.CParserException;
import org.sosy_lab.cpachecker.exceptions.ParserException;
import org.sosy_lab.cpachecker.util.CFAUtils;
import org.sosy_lab.cpachecker.util.SourceLocationMapper.LocationDescriptor;
import org.sosy_lab.cpachecker.util.SourceLocationMapper.OffsetDescriptor;
import org.sosy_lab.cpachecker.util.SourceLocationMapper.OriginLineDescriptor;
import org.sosy_lab.cpachecker.util.automaton.AutomatonGraphmlCommon;
import org.sosy_lab.cpachecker.util.automaton.AutomatonGraphmlCommon.AssumeCase;
import org.sosy_lab.cpachecker.util.automaton.AutomatonGraphmlCommon.GraphMlTag;
import org.sosy_lab.cpachecker.util.automaton.AutomatonGraphmlCommon.GraphType;
import org.sosy_lab.cpachecker.util.automaton.AutomatonGraphmlCommon.KeyDef;
import org.sosy_lab.cpachecker.util.automaton.AutomatonGraphmlCommon.NodeFlag;
import org.sosy_lab.cpachecker.util.expressions.And;
import org.sosy_lab.cpachecker.util.expressions.ExpressionTree;
import org.sosy_lab.cpachecker.util.expressions.ExpressionTreeFactory;
import org.sosy_lab.cpachecker.util.expressions.ExpressionTrees;
import org.sosy_lab.cpachecker.util.expressions.LeafExpression;
import org.sosy_lab.cpachecker.util.expressions.Simplifier;
import org.w3c.dom.Document;
import org.w3c.dom.Element;
import org.w3c.dom.Node;
import org.w3c.dom.NodeList;
import org.xml.sax.SAXException;
import org.xml.sax.helpers.DefaultHandler;

import com.google.common.base.Function;
import com.google.common.base.Optional;
import com.google.common.base.Preconditions;
import com.google.common.base.Predicate;
import com.google.common.base.Predicates;
import com.google.common.base.Splitter;
import com.google.common.collect.FluentIterable;
import com.google.common.collect.HashMultimap;
import com.google.common.collect.ImmutableList;
import com.google.common.collect.Iterables;
import com.google.common.collect.Lists;
import com.google.common.collect.Maps;
import com.google.common.collect.Multimap;
import com.google.common.collect.Sets;
import com.google.common.io.ByteSource;

@Options(prefix="spec")
public class AutomatonGraphmlParser {

  private static final String DISTANCE_TO_VIOLATION = "__DISTANCE_TO_VIOLATION";

  public static final String WITNESS_AUTOMATON_NAME = "WitnessAutomaton";

  @Option(secure=true, description="Consider assumptions that are provided with the path automaton?")
  private boolean considerAssumptions = true;

  @Option(secure=true, description="Legacy option for token-based matching with path automatons.")
  private boolean transitionToStopForNegatedTokensetMatch = false; // legacy: tokenmatching

  @Option(secure=true, description="Match the source code provided with the witness.")
  private boolean matchSourcecodeData = false;

  @Option(secure=true, description="Match the line numbers within the origin (mapping done by preprocessor line markers).")
  private boolean matchOriginLine = true;

  @Option(secure=true, description="Match the character offset within the file.")
  private boolean matchOffset = true;

  @Option(secure=true, description="Match the branching information at a branching location.")
  private boolean matchAssumeCase = true;

  @Option(secure=true, description="Do not try to \"catch up\" with witness guards: If they do not match, go to the sink.")
  private boolean strictMatching = false;

  @Option(secure=true, description="File for exporting the path automaton in DOT format.")
  @FileOption(FileOption.Type.OUTPUT_FILE)
  private Path automatonDumpFile = null;

  private Scope scope;
  private final CFA cfa;
  private final LogManager logger;
  private final Configuration config;
  private final MachineModel machine;
  private final CBinaryExpressionBuilder binaryExpressionBuilder;
  private final Function<AStatement, ExpressionTree<AExpression>> fromStatement;
  private final ExpressionTreeFactory<AExpression> factory = ExpressionTrees.newCachingFactory();
  private final Simplifier<AExpression> simplifier = ExpressionTrees.newSimplifier(factory);

  public AutomatonGraphmlParser(
      Configuration pConfig, LogManager pLogger, CFA pCFA, MachineModel pMachine, Scope pScope)
      throws InvalidConfigurationException {
    pConfig.inject(this);

    this.cfa = pCFA;
    this.scope = pScope;
    this.machine = pMachine;
    this.logger = pLogger;
    this.config = pConfig;

    binaryExpressionBuilder = new CBinaryExpressionBuilder(machine, logger);
    fromStatement =
        new Function<AStatement, ExpressionTree<AExpression>>() {

          @Override
          public ExpressionTree<AExpression> apply(AStatement pStatement) {
            return LeafExpression.fromStatement(pStatement, binaryExpressionBuilder);
          }
        };
  }

  /**
   * Parses a specification from a file and returns the Automata found in the file.
   */
  public List<Automaton> parseAutomatonFile(Path pInputFile) throws InvalidConfigurationException {
    return parseAutomatonFile(pInputFile.asByteSource());
  }

  /**
   * Parses a specification from a ByteSource and returns the Automata found in the file.
   */
  public List<Automaton> parseAutomatonFile(ByteSource pInputFile) throws InvalidConfigurationException {
    final CParser cparser =
        CParser.Factory.getParser(config, logger, CParser.Factory.getOptions(config), machine);
    try (InputStream input = pInputFile.openStream()) {
      // Parse the XML document ----
      DocumentBuilderFactory docFactory = DocumentBuilderFactory.newInstance();
      DocumentBuilder docBuilder = docFactory.newDocumentBuilder();
      Document doc = docBuilder.parse(input);
      doc.getDocumentElement().normalize();

      GraphMlDocumentData docDat = new GraphMlDocumentData(doc);

      // (The one) root node of the graph ----
      NodeList graphs = doc.getElementsByTagName(GraphMlTag.GRAPH.toString());
      checkParsable(graphs.getLength() == 1, "The graph file must describe exactly one automaton.");
      Node graphNode = graphs.item(0);

      Set<String> graphTypeText = GraphMlDocumentData.getDataOnNode(graphNode, KeyDef.GRAPH_TYPE);
      final GraphType graphType;
      if (graphTypeText.isEmpty()) {
        graphType = GraphType.ERROR_WITNESS;
      } else if (graphTypeText.size() > 1) {
        throw new WitnessParseException("Only one graph type is allowed.");
      } else {
        String graphTypeToParse = graphTypeText.iterator().next();
        Optional<GraphType> parsedGraphType = GraphType.tryParse(graphTypeToParse);
        if (parsedGraphType.isPresent()) {
          graphType = parsedGraphType.get();
        } else {
          graphType = GraphType.ERROR_WITNESS;
          logger.log(
              Level.WARNING,
              String.format(
                  "Unknown graph type %s, assuming %s instead.", graphTypeToParse, graphType));
        }
      }

      // Extract the information on the automaton ----
      Node nameAttribute = graphNode.getAttributes().getNamedItem("name");
      String automatonName = WITNESS_AUTOMATON_NAME;
      if (nameAttribute != null) {
        automatonName += "_" + nameAttribute.getTextContent();
      }
      String initialStateName = null;

      // Create transitions ----
      //AutomatonBoolExpr epsilonTrigger = new SubsetMatchEdgeTokens(Collections.<Comparable<Integer>>emptySet());
      NodeList edges = doc.getElementsByTagName(GraphMlTag.EDGE.toString());
      NodeList nodes = doc.getElementsByTagName(GraphMlTag.NODE.toString());
      Map<String, LinkedList<AutomatonTransition>> stateTransitions = Maps.newHashMap();
      Map<String, Deque<String>> stacks = Maps.newHashMap();

      // Create graph
      Multimap<String, Node> leavingEdges = HashMultimap.create();
      Multimap<String, Node> enteringEdges = HashMultimap.create();
      String entryNodeId = null;

      Set<String> violationStates = Sets.newHashSet();

      for (int i = 0; i < edges.getLength(); i++) {
        Node stateTransitionEdge = edges.item(i);

        String sourceStateId = GraphMlDocumentData.getAttributeValue(stateTransitionEdge, "source", "Every transition needs a source!");
        String targetStateId = GraphMlDocumentData.getAttributeValue(stateTransitionEdge, "target", "Every transition needs a target!");
        leavingEdges.put(sourceStateId, stateTransitionEdge);
        enteringEdges.put(targetStateId, stateTransitionEdge);

        Element sourceStateNode = docDat.getNodeWithId(sourceStateId);
        Element targetStateNode = docDat.getNodeWithId(targetStateId);
        EnumSet<NodeFlag> sourceNodeFlags = docDat.getNodeFlags(sourceStateNode);
        EnumSet<NodeFlag> targetNodeFlags = docDat.getNodeFlags(targetStateNode);
        if (targetNodeFlags.contains(NodeFlag.ISVIOLATION)) {
          violationStates.add(targetStateId);
        }
        if (sourceNodeFlags.contains(NodeFlag.ISVIOLATION)) {
          violationStates.add(sourceStateId);
        }
      }

      // Find entry
      for (int i = 0; i < nodes.getLength(); ++i) {
        Node node = nodes.item(i);
        if (Boolean.parseBoolean(docDat.getDataValueWithDefault(node, KeyDef.ISENTRYNODE, "false"))) {
          entryNodeId = GraphMlDocumentData.getAttributeValue(node, "id", "Every node needs an id!");
          break;
        }
      }

      if (entryNodeId == null) {
        throw new WitnessParseException("You must define an entry node.");
      }

      // Determine distances to violation states
      Queue<String> waitlist = new ArrayDeque<>(violationStates);
      Map<String, Integer> distances = Maps.newHashMap();
      for (String violationState : violationStates) {
        distances.put(violationState, 0);
      }
      while (!waitlist.isEmpty()) {
        String current = waitlist.poll();
        int newDistance = distances.get(current) + 1;
        for (Node enteringEdge : enteringEdges.get(current)) {
          String sourceStateId = GraphMlDocumentData.getAttributeValue(enteringEdge, "source", "Every transition needs a source!");
          Integer oldDistance = distances.get(sourceStateId);
          if (oldDistance == null || oldDistance > newDistance) {
            distances.put(sourceStateId, newDistance);
            waitlist.offer(sourceStateId);
          }
        }
      }
      // Sink nodes have infinite distance to the target location, encoded as -1
      distances.put(AutomatonGraphmlCommon.SINK_NODE_ID, -1);

      Map<String, AutomatonBoolExpr> stutterConditions = Maps.newHashMap();

      Set<Node> visitedEdges = new HashSet<>();
      Queue<Node> waitingEdges = new ArrayDeque<>();
      waitingEdges.addAll(leavingEdges.get(entryNodeId));
      visitedEdges.addAll(waitingEdges);
      while (!waitingEdges.isEmpty()) {
        Node stateTransitionEdge = waitingEdges.poll();

        String sourceStateId = GraphMlDocumentData.getAttributeValue(stateTransitionEdge, "source", "Every transition needs a source!");
        String targetStateId = GraphMlDocumentData.getAttributeValue(stateTransitionEdge, "target", "Every transition needs a target!");

        if (graphType == GraphType.PROOF_WITNESS
            && AutomatonGraphmlCommon.SINK_NODE_ID.equals(targetStateId)) {
          throw new WitnessParseException("Proof witnesses do not allow sink nodes.");
        }

        for (Node successorEdge : leavingEdges.get(targetStateId)) {
          if (visitedEdges.add(successorEdge)) {
            waitingEdges.add(successorEdge);
          }
        }

        Element targetStateNode = docDat.getNodeWithId(targetStateId);
        EnumSet<NodeFlag> targetNodeFlags = docDat.getNodeFlags(targetStateNode);

        boolean leadsToViolationNode = targetNodeFlags.contains(NodeFlag.ISVIOLATION);
        if (leadsToViolationNode) {
          violationStates.add(targetStateId);
        }

        Integer distance = distances.get(targetStateId);
        if (distance == null) {
          distance = Integer.MAX_VALUE;
        }
<<<<<<< HEAD
        List<AutomatonAction> actions = Collections.<AutomatonAction>singletonList(
            new AutomatonAction.Assignment(
                DISTANCE_TO_VIOLATION,
                new AutomatonIntExpr.Constant(-distance)
                )
            );
        List<AStatement> assumptions = Lists.newArrayList();
=======
        final List<AutomatonAction> actions;
        if (graphType == GraphType.ERROR_WITNESS) {
          actions =
              Collections.<AutomatonAction>singletonList(
                  new AutomatonAction.Assignment(
                      DISTANCE_TO_VIOLATION, new AutomatonIntExpr.Constant(-distance)));
        } else {
          actions = Collections.emptyList();
        }

        List<CStatement> assumptions = Lists.newArrayList();
        ExpressionTree<AExpression> candidateInvariants = ExpressionTrees.getTrue();
>>>>>>> a5beede5

        LinkedList<AutomatonTransition> transitions = stateTransitions.get(sourceStateId);
        if (transitions == null) {
          transitions = Lists.newLinkedList();
          stateTransitions.put(sourceStateId, transitions);
        }

        // Handle call stack
        Deque<String> currentStack = stacks.get(sourceStateId);
        if (currentStack == null) {
          currentStack = new ArrayDeque<>();
          stacks.put(sourceStateId, currentStack);
        }
        Deque<String> newStack = currentStack;
        Set<String> functionEntries = GraphMlDocumentData.getDataOnNode(stateTransitionEdge, KeyDef.FUNCTIONENTRY);
        String functionEntry = Iterables.getOnlyElement(functionEntries, null);
        Set<String> functionExits = GraphMlDocumentData.getDataOnNode(stateTransitionEdge, KeyDef.FUNCTIONEXIT);
        String functionExit = Iterables.getOnlyElement(functionEntries, null);

        // If the same function is entered and exited, the stack remains unchanged.
        // Otherwise, adjust the stack accordingly:
        if (!Objects.equals(functionEntry, functionExit)) {
          // First, perform the function exit
          if (!functionExits.isEmpty()) {
            if (newStack.isEmpty()) {
              logger.log(Level.WARNING, "Trying to return from function", functionExit, "although no function is on the stack.");
            } else {
              newStack = new ArrayDeque<>(newStack);
              String oldFunction = newStack.pop();
              assert oldFunction.equals(functionExit);
            }
          }
          // Now enter the new function
          if (!functionEntries.isEmpty()) {
            newStack = new ArrayDeque<>(newStack);
            newStack.push(functionEntry);
          }
        }
        // Store the stack in its state after the edge is applied
        stacks.put(targetStateId, newStack);

        // If the edge enters and exits the same function, assume this function for this edge only
        if (functionEntry != null
            && functionEntry.equals(functionExit)
            && (newStack.isEmpty() || !newStack.peek().equals(functionExit))) {
          newStack = new ArrayDeque<>(newStack);
        }

        // Never match on the dummy edge directly after the main function entry node
        AutomatonBoolExpr conjunctedTriggers = new AutomatonBoolExpr.Negation(AutomatonBoolExpr.MatchProgramEntry.INSTANCE);

        // Match a loop start
        if (targetNodeFlags.contains(NodeFlag.ISLOOPSTART)) {
          conjunctedTriggers =
              and(
                  conjunctedTriggers,
                  AutomatonBoolExpr.EpsilonMatch.of(AutomatonBoolExpr.MatchLoopStart.INSTANCE));
        }

        // Add assumptions to the transition
        if (considerAssumptions) {
          Set<String> transAssumes = GraphMlDocumentData.getDataOnNode(stateTransitionEdge, KeyDef.ASSUMPTION);
          Set<String> assumptionScopes = GraphMlDocumentData.getDataOnNode(stateTransitionEdge, KeyDef.ASSUMPTIONSCOPE);
<<<<<<< HEAD
          Preconditions.checkArgument(assumptionScopes.size() < 2, "At most one assumption scope must be provided for an edge.");
          if (!transAssumes.isEmpty()) {
            Scope scope = this.scope;
            if (scope instanceof CProgramScope
                && (!assumptionScopes.isEmpty() || !newStack.isEmpty())) {
              final String functionName;
              if (!assumptionScopes.isEmpty()) {
                functionName = assumptionScopes.iterator().next();
              } else {
                functionName = newStack.peek();
              }
              scope = ((CProgramScope) scope).createFunctionScope(functionName);
            }
            for (String assumeCode : transAssumes) {
              for (AStatement assume: removeDuplicates(adjustCharAssignments(
                  AutomatonASTComparator.generateSourceASTOfBlock(
                      tryFixArrayInitializers(assumeCode),
                      cparser,
                      scope)))) {
                assumptions.add(assume);
              }
            }
=======
          assumptions.addAll(
              parseStatements(transAssumes, determineScope(assumptionScopes, newStack), cparser));
          if (graphType == GraphType.PROOF_WITNESS && !assumptions.isEmpty()) {
            throw new WitnessParseException("Assumptions are not allowed for proof witnesses.");
>>>>>>> a5beede5
          }
        }

        Set<String> candidates =
            GraphMlDocumentData.getDataOnNode(targetStateNode, KeyDef.INVARIANT);
        Set<String> candidateScopes =
            GraphMlDocumentData.getDataOnNode(targetStateNode, KeyDef.INVARIANTSCOPE);
        final Scope candidateScope = determineScope(candidateScopes, newStack);
        if (!candidates.isEmpty()) {
          if (graphType == GraphType.ERROR_WITNESS) {
            throw new WitnessParseException("Invariants are not allowed for error witnesses.");
          }
          candidateInvariants =
              And.of(
                  candidateInvariants,
                  parseStatementsAsExpressionTree(candidates, candidateScope, cparser));
        }

        if (matchOriginLine) {
          Set<String> originFileTags = GraphMlDocumentData.getDataOnNode(stateTransitionEdge, KeyDef.ORIGINFILE);
          checkParsable(
              originFileTags.size() < 2,
              "At most one origin-file data tag must be provided for an edge.");

          Set<String> originLineTags = GraphMlDocumentData.getDataOnNode(stateTransitionEdge, KeyDef.ORIGINLINE);
          checkParsable(
              originLineTags.size() < 2,
              "At most one origin-line data tag must be provided for each edge.");

          int matchOriginLineNumber = -1;
          if (originLineTags.size() > 0) {
            matchOriginLineNumber = Integer.parseInt(originLineTags.iterator().next());
          }
          if (matchOriginLineNumber > 0) {
            Optional<String> matchOriginFileName = originFileTags.isEmpty() ? Optional.<String>absent() : Optional.of(originFileTags.iterator().next());
            LocationDescriptor originDescriptor = new OriginLineDescriptor(matchOriginFileName, matchOriginLineNumber);

            AutomatonBoolExpr startingLineMatchingExpr = new AutomatonBoolExpr.MatchLocationDescriptor(originDescriptor);
            conjunctedTriggers = and(conjunctedTriggers, startingLineMatchingExpr);
          }

        }

        if (matchOffset) {
          Set<String> originFileTags = GraphMlDocumentData.getDataOnNode(stateTransitionEdge, KeyDef.ORIGINFILE);
          checkParsable(
              originFileTags.size() < 2,
              "At most one origin-file data tag must be provided for an edge.");

          Set<String> offsetTags = GraphMlDocumentData.getDataOnNode(stateTransitionEdge, KeyDef.OFFSET);
          checkParsable(
              offsetTags.size() < 2, "At most one offset data tag must be provided for each edge.");

          int offset = -1;
          if (offsetTags.size() > 0) {
            offset = Integer.parseInt(offsetTags.iterator().next());
          }

          if (offset >= 0) {
            Optional<String> matchOriginFileName = originFileTags.isEmpty() ? Optional.<String>absent() : Optional.of(originFileTags.iterator().next());
            LocationDescriptor originDescriptor = new OffsetDescriptor(matchOriginFileName, offset);

            AutomatonBoolExpr offsetMatchingExpr = new AutomatonBoolExpr.MatchLocationDescriptor(originDescriptor);
            conjunctedTriggers = and(conjunctedTriggers, offsetMatchingExpr);
          }

        }

        if (matchSourcecodeData) {
          Set<String> sourceCodeDataTags = GraphMlDocumentData.getDataOnNode(stateTransitionEdge, KeyDef.SOURCECODE);
          checkParsable(
              sourceCodeDataTags.size() < 2, "At most one source-code data tag must be provided.");
          final String sourceCode;
          if (sourceCodeDataTags.isEmpty()) {
            sourceCode = "";
          } else {
            sourceCode = sourceCodeDataTags.iterator().next();
          }
          final AutomatonBoolExpr exactEdgeMatch = new AutomatonBoolExpr.MatchCFAEdgeExact(sourceCode);
          conjunctedTriggers = and(conjunctedTriggers, exactEdgeMatch);
        }

        // If the triggers do not apply, none of the above transitions is taken,
        // so we need to build the stutter condition
        // as the conjoined negations of the transition conditions.
        AutomatonBoolExpr stutterCondition = stutterConditions.get(sourceStateId);
        if (stutterCondition == null) {
          stutterCondition = not(conjunctedTriggers);
        } else {
<<<<<<< HEAD
          // If we are more lenient, we just wait in the source state until the witness checker catches up with the witness,
          // i.e. until some CFA edge matches the triggers
          nonMatchingTransitions.add(createAutomatonTransition(
              not(conjunctedTriggers),
              assertions,
              ImmutableList.<AStatement>of(),
              true,
              Collections.<AutomatonAction>emptyList(),
              sourceStateId,
              leadsToViolationNode));
=======
          stutterCondition = and(stutterCondition, not(conjunctedTriggers));
>>>>>>> a5beede5
        }
        stutterConditions.put(sourceStateId, stutterCondition);

        if (matchAssumeCase) {
          Set<String> assumeCaseTags = GraphMlDocumentData.getDataOnNode(stateTransitionEdge, KeyDef.CONTROLCASE);

          if (assumeCaseTags.size() > 0) {
            checkParsable(
                assumeCaseTags.size() < 2,
                "At most one assume case tag must be provided for each edge.");
            String assumeCaseStr = assumeCaseTags.iterator().next();
            final boolean assumeCase;
            if (assumeCaseStr.equalsIgnoreCase(AssumeCase.THEN.toString())) {
              assumeCase = true;
            } else if (assumeCaseStr.equalsIgnoreCase(AssumeCase.ELSE.toString())) {
              assumeCase = false;
            } else {
              throw new WitnessParseException("Unrecognized assume case: " + assumeCaseStr);
            }

            AutomatonBoolExpr assumeCaseMatchingExpr =
                new AutomatonBoolExpr.MatchAssumeCase(assumeCase);

            conjunctedTriggers = and(conjunctedTriggers, assumeCaseMatchingExpr);
          }
        }

        // If the triggers match, there must be one successor state that moves the automaton forwards
<<<<<<< HEAD
        matchingTransitions.add(createAutomatonTransition(
            conjunctedTriggers,
            assertions,
            assumptions,
            true,
            actions,
            targetStateId,
            leadsToViolationNode));
=======
        transitions.add(
            createAutomatonTransition(
                conjunctedTriggers,
                Collections.<AutomatonBoolExpr>emptyList(),
                assumptions,
                candidateInvariants,
                actions,
                targetStateId,
                leadsToViolationNode));
>>>>>>> a5beede5

        // Multiple CFA edges in a sequence might match the triggers,
        // so in that case we ALSO need a transition back to the source state
        if (strictMatching || !assumptions.isEmpty() || !actions.isEmpty() || !candidateInvariants.equals(ExpressionTrees.getTrue()) || leadsToViolationNode) {
          Element sourceNode = docDat.getNodeWithId(sourceStateId);
          Set<NodeFlag> sourceNodeFlags = docDat.getNodeFlags(sourceNode);
          boolean sourceIsViolationNode = sourceNodeFlags.contains(NodeFlag.ISVIOLATION);
<<<<<<< HEAD
          matchingTransitions.add(createAutomatonTransition(
              and(conjunctedTriggers,
                  new AutomatonBoolExpr.MatchAnySuccessorEdgesBoolExpr(conjunctedTriggers)),
              assertions,
              ImmutableList.<AStatement>of(),
              true,
              Collections.<AutomatonAction>emptyList(),
              sourceStateId,
              sourceIsViolationNode));
=======
          transitions.add(
              createAutomatonTransition(
                  and(
                      conjunctedTriggers,
                      new AutomatonBoolExpr.MatchAnySuccessorEdgesBoolExpr(conjunctedTriggers)),
                  Collections.<AutomatonBoolExpr>emptyList(),
                  Collections.<CStatement>emptyList(),
                  ExpressionTrees.<AExpression>getTrue(),
                  Collections.<AutomatonAction>emptyList(),
                  sourceStateId,
                  sourceIsViolationNode));
>>>>>>> a5beede5
        }
      }

      // Create states ----
      List<AutomatonInternalState> automatonStates = Lists.newArrayList();
      for (Map.Entry<String, Element> stateEntry : docDat.getIdToNodeMap().entrySet()) {
        String stateId = stateEntry.getKey();
        Element stateNode = stateEntry.getValue();
        EnumSet<NodeFlag> nodeFlags = docDat.getNodeFlags(stateNode);

        List<AutomatonTransition> transitions = stateTransitions.get(stateId);
        if (transitions == null) {
          transitions = new ArrayList<>();
        }

        // If the transition conditions do not apply, none of the above transitions is taken,
        // and instead, the stutter condition applies.
        AutomatonBoolExpr stutterCondition = stutterConditions.get(stateId);
        if (stutterCondition == null) {
          stutterCondition = AutomatonBoolExpr.TRUE;
        }
        if (graphType == GraphType.ERROR_WITNESS && strictMatching) {
          // If we are doing strict matching, anything that does not match must go to the sink
          transitions.add(
              createAutomatonSinkTransition(
                  stutterCondition,
                  Collections.<AutomatonBoolExpr>emptyList(),
                  Collections.<AutomatonAction>emptyList(),
                  false));

        } else {
          // If we are more lenient, we just wait in the source state until the witness checker catches up with the witness,
          transitions.add(
              createAutomatonTransition(
                  stutterCondition,
                  Collections.<AutomatonBoolExpr>emptyList(),
                  Collections.<CStatement>emptyList(),
                  ExpressionTrees.<AExpression>getTrue(),
                  Collections.<AutomatonAction>emptyList(),
                  stateId,
                  violationStates.contains(stateId)));
        }

        if (nodeFlags.contains(NodeFlag.ISVIOLATION)) {
          AutomatonBoolExpr otherAutomataSafe = createViolationAssertion();
          List<AutomatonBoolExpr> assertions = Collections.singletonList(otherAutomataSafe);
          transitions.add(
              createAutomatonTransition(
                  AutomatonBoolExpr.TRUE,
                  assertions,
<<<<<<< HEAD
                  ImmutableList.<AStatement>of(),
                  true,
=======
                  Collections.<CStatement>emptyList(),
                  ExpressionTrees.<AExpression>getTrue(),
>>>>>>> a5beede5
                  Collections.<AutomatonAction>emptyList(),
                  stateId,
                  true));
        }

        if (nodeFlags.contains(NodeFlag.ISENTRY)) {
          checkParsable(initialStateName == null, "Only one entrynode is supported!");
          initialStateName = stateId;
        }

        // Determine if "matchAll" should be enabled
        boolean matchAll = true;

        AutomatonInternalState state = new AutomatonInternalState(stateId, transitions, false, matchAll);
        automatonStates.add(state);
      }

      // Build and return the result
      Preconditions.checkNotNull(initialStateName, "Every graph needs a specified entry node!");
      Map<String, AutomatonVariable> automatonVariables;
      if (graphType == GraphType.ERROR_WITNESS) {
        AutomatonVariable distanceVariable = new AutomatonVariable("int", DISTANCE_TO_VIOLATION);
        Integer initialStateDistance = distances.get(initialStateName);
        if (initialStateDistance != null) {
          distanceVariable.setValue(-initialStateDistance);
        } else {
          logger.log(
              Level.WARNING,
              String.format(
                  "There is no path from the entry state %s"
                      + " to a state explicitly marked as violation state."
                      + " Distance-to-violation waitlist order will not work"
                      + " and witness validation may fail to confirm this witness.",
                  initialStateName));
        }
        automatonVariables = Collections.singletonMap(DISTANCE_TO_VIOLATION, distanceVariable);
      } else {
        automatonVariables = Collections.emptyMap();
      }
      List<Automaton> result = Lists.newArrayList();
      AutomatonSafetyPropertyFactory propFact = new AutomatonSafetyPropertyFactory(config, "Witness");
      Automaton automaton = new Automaton(propFact, automatonName, automatonVariables, automatonStates, initialStateName);
      result.add(automaton);

      if (automatonDumpFile != null) {
        try (Writer w = Files.openOutputFile(automatonDumpFile)) {
          automaton.writeDotFile(w);
        } catch (IOException e) {
          // logger.logUserException(Level.WARNING, e, "Could not write the automaton to DOT file");
        }
      }

      return result;

    } catch (IOException | ParserConfigurationException | SAXException e) {
      throw new InvalidConfigurationException("Error while accessing automaton file!", e);
    } catch (InvalidAutomatonException e) {
      throw new InvalidConfigurationException("The automaton provided is invalid!", e);
    } catch (CParserException e) {
      throw new InvalidConfigurationException("The automaton contains invalid C code!", e);
    }
  }

  private Scope determineScope(Set<String> pScopes, Deque<String> pFunctionStack) {
    checkParsable(pScopes.size() <= 1, "At most one scope must be provided for a statement.");
    Scope result = this.scope;
    if (result instanceof CProgramScope && (!pScopes.isEmpty() || !pFunctionStack.isEmpty())) {
      final String functionName;
      if (!pScopes.isEmpty()) {
        functionName = pScopes.iterator().next();
      } else {
        functionName = pFunctionStack.peek();
      }
      result = ((CProgramScope) result).createFunctionScope(functionName);
    }
    return result;
  }

  private Collection<CStatement> parseStatements(
      Set<String> pStatements, Scope pScope, CParser pCParser)
      throws CParserException, InvalidAutomatonException, InvalidConfigurationException {
    if (!pStatements.isEmpty()) {

      Set<CStatement> result = new HashSet<>();
      for (String assumeCode : pStatements) {
        Collection<CStatement> statements =
            removeDuplicates(
                adjustCharAssignments(parseAsCStatements(assumeCode, pScope, pCParser)));
        result.addAll(statements);
      }
      return result;
    }
    return Collections.emptySet();
  }

  private Collection<CStatement> parseAsCStatements(String pCode, Scope pScope, CParser pCParser)
      throws CParserException, InvalidAutomatonException, InvalidConfigurationException {
    Collection<CStatement> result = new HashSet<>();
    boolean fallBack = false;
    ExpressionTree<AExpression> tree = parseStatement(pCode, pScope, pCParser);
    if (!tree.equals(ExpressionTrees.getTrue())) {
      if (tree.equals(ExpressionTrees.getFalse())) {
        return Collections.<CStatement>singleton(
            new CExpressionStatement(
                FileLocation.DUMMY,
                new CIntegerLiteralExpression(
                    FileLocation.DUMMY, CNumericTypes.INT, BigInteger.ZERO)));
      }
      if (ExpressionTrees.isAnd(tree)) {
        for (ExpressionTree<AExpression> child : ExpressionTrees.getChildren(tree)) {
          if (child instanceof LeafExpression) {
            AExpression expression = ((LeafExpression<AExpression>) child).getExpression();
            if (expression instanceof CExpression) {
              result.add(new CExpressionStatement(FileLocation.DUMMY, (CExpression) expression));
            } else {
              fallBack = true;
            }
          } else {
            fallBack = true;
          }
        }
      } else {
        fallBack = true;
      }
    }
    if (fallBack) {
      return AutomatonASTComparator.generateSourceASTOfBlock(
          tryFixArrayInitializers(pCode), pCParser, pScope);
    }
    return result;
  }

  private ExpressionTree<AExpression> parseStatementsAsExpressionTree(
      Set<String> pStatements, Scope pScope, CParser pCParser)
      throws InvalidAutomatonException, InvalidConfigurationException {
    ExpressionTree<AExpression> result = ExpressionTrees.getTrue();
    for (String assumeCode : pStatements) {
      try {
        ExpressionTree<AExpression> expressionTree = parseStatement(assumeCode, pScope, pCParser);
        result = And.of(result, expressionTree);
      } catch (CParserException e) {
        logger.log(Level.WARNING, "Cannot parse code: " + assumeCode);
      }
    }
    return result;
  }

  private ExpressionTree<AExpression> parseStatement(
      String pAssumeCode, Scope pScope, CParser pCParser)
      throws CParserException, InvalidAutomatonException, InvalidConfigurationException {

    // Try the old method first; it works for simple expressions
    // and also supports assignment statements and multiple statements easily
    String assumeCode = tryFixArrayInitializers(pAssumeCode);
    Collection<CStatement> statements = null;
    try {
      statements = AutomatonASTComparator.generateSourceASTOfBlock(assumeCode, pCParser, pScope);
    } catch (RuntimeException e) {
      if (e.getMessage() != null && e.getMessage().contains("Syntax error:")) {
        statements =
            AutomatonASTComparator.generateSourceASTOfBlock(
                tryFixACSL(assumeCode, pScope), pCParser, pScope);
      } else {
        throw e;
      }
    } catch (CParserException e) {
      statements =
          AutomatonASTComparator.generateSourceASTOfBlock(
              tryFixACSL(assumeCode, pScope), pCParser, pScope);
    }
    statements = removeDuplicates(adjustCharAssignments(statements));
    // Check that no expressions were split
    if (!FluentIterable.from(statements)
        .anyMatch(
            new Predicate<CStatement>() {

              @Override
              public boolean apply(CStatement statement) {
                return statement.toString().toUpperCase().contains("__CPACHECKER_TMP");
              }
            })) {
      return And.of(FluentIterable.from(statements).transform(fromStatement));
    }

    // For complex expressions, assume we are dealing with expression statements
    ExpressionTree<AExpression> result = ExpressionTrees.getTrue();
    try {
      result = parseExpression(pAssumeCode, pScope, pCParser);
    } catch (CParserException e) {
      // Try splitting on ';' to support legacy code:
      Splitter semicolonSplitter = Splitter.on(';').omitEmptyStrings().trimResults();
      List<String> clausesStrings = semicolonSplitter.splitToList(pAssumeCode);
      if (clausesStrings.isEmpty()) {
        throw e;
      }
      List<ExpressionTree<AExpression>> clauses = new ArrayList<>(clausesStrings.size());
      for (String statement : clausesStrings) {
        clauses.add(parseExpression(statement, pScope, pCParser));
      }
      result = And.of(clauses);
    }
    return result;
  }

  private String tryFixACSL(String pAssumeCode, Scope pScope) {
    String assumeCode = pAssumeCode.trim();
    if (assumeCode.endsWith(";")) {
      assumeCode = assumeCode.substring(0, assumeCode.length() - 1);
    }

    if (pScope instanceof CProgramScope) {
      CProgramScope scope = (CProgramScope) pScope;
      if (!scope.isGlobalScope()) {
        String functionName = scope.getCurrentFunctionName();
        FunctionEntryNode head = cfa.getFunctionHead(functionName);
        if (head != null && head.getReturnVariable().isPresent()) {
          assumeCode =
              assumeCode.replace(
                  " \\result ", " " + head.getReturnVariable().get().getName() + " ");
        }
      }
    }
    assumeCode = assumeCode.replace(" \\result ", " ___CPAchecker_foo() ");

    Splitter splitter = Splitter.on("==>").limit(2);
    while (assumeCode.contains("==>")) {
      Iterator<String> partIterator = splitter.split(assumeCode).iterator();
      assumeCode =
          String.format("!(%s) || (%s)", partIterator.next().trim(), partIterator.next().trim());
    }
    return assumeCode;
  }

  private ExpressionTree<AExpression> parseExpression(
      String pAssumeCode, Scope pScope, CParser pCParser)
      throws CParserException, InvalidConfigurationException {
    String assumeCode = pAssumeCode.trim();
    while (assumeCode.endsWith(";")) {
      assumeCode = assumeCode.substring(0, assumeCode.length() - 1).trim();
    }
    String formatString = "int test() { if (%s) { return 1; } else { return 0; } ; }";
    String testCode = String.format(formatString, assumeCode);

    ParseResult parseResult;
    try {
      parseResult = pCParser.parseString("", testCode, new CSourceOriginMapping(), pScope);
    } catch (ParserException e) {
      assumeCode = tryFixACSL(assumeCode, pScope);
      testCode = String.format(formatString, assumeCode);
      parseResult = pCParser.parseString("", testCode, new CSourceOriginMapping(), pScope);
    }
    FunctionEntryNode entryNode = parseResult.getFunctions().values().iterator().next();

    return asExpressionTree(entryNode);
  }

  private ExpressionTree<AExpression> asExpressionTree(FunctionEntryNode pEntry) {
    Map<CFANode, ExpressionTree<AExpression>> memo = Maps.newHashMap();
    memo.put(pEntry, ExpressionTrees.<AExpression>getTrue());
    Set<CFANode> ready = new HashSet<>();
    ready.add(pEntry);
    Queue<CFANode> waitlist = new ArrayDeque<>();
    waitlist.offer(pEntry);
    while (!waitlist.isEmpty()) {
      CFANode current = waitlist.poll();

      // Current tree is already complete in this location
      ExpressionTree<AExpression> currentTree = memo.get(current);

      // Compute successor trees
      for (CFAEdge leavingEdge : CFAUtils.leavingEdges(current)) {

        CFANode succ = leavingEdge.getSuccessor();

        // Get the tree currently stored for the successor
        ExpressionTree<AExpression> succTree = memo.get(succ);
        if (succTree == null) {
          succTree = ExpressionTrees.getFalse();
        }

        // Now, build the disjunction of the old tree with the new path

        // Handle the return statement: Returning 0 means false, 1 means true
        if (leavingEdge instanceof AReturnStatementEdge) {
          AReturnStatementEdge returnStatementEdge = (AReturnStatementEdge) leavingEdge;
          Optional<? extends AExpression> optExpression = returnStatementEdge.getExpression();
          assert optExpression.isPresent();
          if (!optExpression.isPresent()) {
            return ExpressionTrees.getTrue();
          }
          AExpression expression = optExpression.get();
          if (!(expression instanceof AIntegerLiteralExpression)) {
            return ExpressionTrees.getTrue();
          }
          AIntegerLiteralExpression literal = (AIntegerLiteralExpression) expression;
          // If the value is zero, the current path is 'false', so we do not add it.
          // If the value is one, we add the current path
          if (!literal.getValue().equals(BigInteger.ZERO)) {
            succTree = factory.or(succTree, currentTree);
          }

          // Handle assume edges
        } else if (leavingEdge instanceof AssumeEdge) {
          AssumeEdge assumeEdge = (AssumeEdge) leavingEdge;
          AExpression expression = assumeEdge.getExpression();

          if (expression.toString().contains("__CPAchecker_TMP")) {
            for (CFAEdge enteringEdge : CFAUtils.enteringEdges(current)) {
              Map<AExpression, AExpression> tmpVariableValues =
                  collectCPAcheckerTMPValues(enteringEdge);
              if (!tmpVariableValues.isEmpty()) {
                expression =
                    replaceCPAcheckerTMPVariables(assumeEdge.getExpression(), tmpVariableValues);
              }
              final ExpressionTree<AExpression> newPath;
              if (assumeEdge.getTruthAssumption()
                  && !expression.toString().contains("__CPAchecker_TMP")) {
                newPath =
                    factory.and(
                        currentTree, factory.leaf(expression, assumeEdge.getTruthAssumption()));
              } else {
                newPath = currentTree;
              }
              succTree = factory.or(succTree, newPath);
            }
          } else {
            final ExpressionTree<AExpression> newPath;
            if (assumeEdge.getTruthAssumption()) {
              newPath =
                  factory.and(
                      currentTree, factory.leaf(expression, assumeEdge.getTruthAssumption()));
            } else {
              newPath = currentTree;
            }
            succTree = factory.or(succTree, newPath);
          }
          // All other edges do not change the path
        } else {
          succTree = factory.or(succTree, currentTree);
        }

        memo.put(succ, succTree);
      }

      // Prepare successors
      for (CFANode successor : CFAUtils.successorsOf(current)) {
        if (CFAUtils.predecessorsOf(successor).allMatch(Predicates.in(ready))
            && ready.add(successor)) {
          waitlist.offer(successor);
        }
      }
    }
    return simplifier.simplify(memo.get(pEntry.getExitNode()));
  }

  private AExpression replaceCPAcheckerTMPVariables(
      AExpression pExpression, Map<AExpression, AExpression> pTmpValues) {
    // Short cut if there cannot be any matches
    if (pTmpValues.isEmpty()) {
      return pExpression;
    }
    AExpression directMatch = pTmpValues.get(pExpression);
    if (directMatch != null) {
      return directMatch;
    }
    if (pExpression instanceof CBinaryExpression) {
      CBinaryExpression binaryExpression = (CBinaryExpression) pExpression;
      CExpression op1 =
          (CExpression) replaceCPAcheckerTMPVariables(binaryExpression.getOperand1(), pTmpValues);
      CExpression op2 =
          (CExpression) replaceCPAcheckerTMPVariables(binaryExpression.getOperand2(), pTmpValues);
      return new CBinaryExpression(
          binaryExpression.getFileLocation(),
          binaryExpression.getExpressionType(),
          binaryExpression.getCalculationType(),
          op1,
          op2,
          binaryExpression.getOperator());
    }
    if (pExpression instanceof CUnaryExpression) {
      CUnaryExpression unaryExpression = (CUnaryExpression) pExpression;
      CExpression op =
          (CExpression) replaceCPAcheckerTMPVariables(unaryExpression.getOperand(), pTmpValues);
      return new CUnaryExpression(
          unaryExpression.getFileLocation(),
          unaryExpression.getExpressionType(),
          op,
          unaryExpression.getOperator());
    }
    return pExpression;
  }

  private Map<AExpression, AExpression> collectCPAcheckerTMPValues(CFAEdge pEdge) {

    if (pEdge instanceof AStatementEdge) {
      AStatement statement = ((AStatementEdge) pEdge).getStatement();
      if (statement instanceof AExpressionAssignmentStatement) {
        AExpressionAssignmentStatement expAssignStmt = (AExpressionAssignmentStatement) statement;
        ALeftHandSide lhs = expAssignStmt.getLeftHandSide();
        if (lhs instanceof AIdExpression
            && ((AIdExpression) lhs).getName().contains("__CPAchecker_TMP")) {
          AExpression rhs = expAssignStmt.getRightHandSide();
          return Collections.<AExpression, AExpression>singletonMap(lhs, rhs);
        }
      }
    }

    return Collections.emptyMap();
  }

  private static AutomatonBoolExpr createViolationAssertion() {
    return and(
        not(new AutomatonBoolExpr.ALLCPAQuery(AutomatonState.INTERNAL_STATE_IS_TARGET_PROPERTY))
        );
  }

  private static AutomatonTransition createAutomatonTransition(
      AutomatonBoolExpr pTriggers,
      List<AutomatonBoolExpr> pAssertions,
<<<<<<< HEAD
      List<AStatement> pAssumptions,
      boolean pAssumeTruth,
=======
      List<CStatement> pAssumptions,
      ExpressionTree<AExpression> pCandidateInvariants,
>>>>>>> a5beede5
      List<AutomatonAction> pActions,
      String pTargetStateId,
      boolean pLeadsToViolationNode) {
    if (pTargetStateId.equals(AutomatonGraphmlCommon.SINK_NODE_ID)) {
      return createAutomatonSinkTransition(pTriggers, pAssertions, pActions, pLeadsToViolationNode);
    }
    if (pLeadsToViolationNode) {
      ImmutableList<AutomatonBoolExpr> assertions = ImmutableList.<AutomatonBoolExpr>builder().addAll(pAssertions).add(createViolationAssertion()).build();
      ImmutableList<AStatement> assumes = ImmutableList.copyOf(pAssumptions);
      return new ViolationCopyingAutomatonTransition(
<<<<<<< HEAD
              pTriggers,
              assertions,
              assumes,
              pAssumeTruth,
              ImmutableList.<AAstNode>of(),
              pActions,
              pTargetStateId);
    }
    return new AutomatonTransition(
            pTriggers,
            pAssertions,
            pAssumptions,
            pAssumeTruth,
            ImmutableList.<AAstNode>of(),
            pActions,
            pTargetStateId);
=======
          pTriggers, assertions, pAssumptions, pCandidateInvariants, pActions, pTargetStateId);
    }
    return new AutomatonTransition(
        pTriggers, pAssertions, pAssumptions, pCandidateInvariants, pActions, pTargetStateId);
>>>>>>> a5beede5
  }

  private static AutomatonTransition createAutomatonSinkTransition(
      AutomatonBoolExpr pTriggers,
      List<AutomatonBoolExpr> pAssertions,
      List<AutomatonAction> pActions,
      boolean pLeadsToViolationNode) {
    if (pLeadsToViolationNode) {
      return new ViolationCopyingAutomatonTransition(
          pTriggers,
          pAssertions,
          pActions,
          AutomatonInternalState.BOTTOM);
    }
    return new AutomatonTransition(
        pTriggers,
        pAssertions,
        pActions,
        AutomatonInternalState.BOTTOM);
  }

  private static class ViolationCopyingAutomatonTransition extends AutomatonTransition {

    private ViolationCopyingAutomatonTransition(
        AutomatonBoolExpr pTriggers,
        List<AutomatonBoolExpr> pAssertions,
<<<<<<< HEAD
        ImmutableList<AStatement> pAssumptions,
        boolean pAssumeTruth,
        List<AAstNode> pShadowCode,
        List<AutomatonAction> pActions,
        String pTargetStateId) {
      super(pTriggers, pAssertions, pAssumptions, pAssumeTruth, pShadowCode, pActions, pTargetStateId);
=======
        List<CStatement> pAssumptions,
        ExpressionTree<AExpression> pCandidateInvariants,
        List<AutomatonAction> pActions,
        String pTargetStateId) {
      super(pTriggers, pAssertions, pAssumptions, pCandidateInvariants, pActions, pTargetStateId);
>>>>>>> a5beede5
    }

    private ViolationCopyingAutomatonTransition(
        AutomatonBoolExpr pTriggers,
        List<AutomatonBoolExpr> pAssertions,
        List<AutomatonAction> pActions,
        AutomatonInternalState pTargetState) {
      super(pTriggers, pAssertions, pActions, pTargetState);
    }


  }

  /**
   * Some tools put assumptions for multiple statements on the same edge, which
   * may lead to contradictions between the assumptions.
   *
   * This is clearly a tool error, but for the competition we want to help them
   * out and only use the last assumption.
   *
   * @param pStatements the assumptions.
   *
   * @return the duplicate-free assumptions.
   */
  private static Collection<AStatement> removeDuplicates(Iterable<? extends AStatement> pStatements) {
    Map<Object, AStatement> result = new HashMap<>();
    for (AStatement statement : pStatements) {
      if (statement instanceof CExpressionAssignmentStatement) {
        CExpressionAssignmentStatement assignmentStatement = (CExpressionAssignmentStatement) statement;
        result.put(assignmentStatement.getLeftHandSide(), assignmentStatement);
      } else {
        result.put(statement, statement);
      }
    }
    return result.values();
  }

  /**
   * Be nice to tools that assume that default char (when it is neither
   * specified as signed nor as unsigned) may be unsigned.
   *
   * @param pStatements the assignment statements.
   *
   * @return the adjusted statements.
   */
  private static Collection<AStatement> adjustCharAssignments(Iterable<? extends AStatement> pStatements) {
    return FluentIterable.from(pStatements).transform(new Function<AStatement, AStatement>() {

      @Override
      public AStatement apply(AStatement pStatement) {
        if (pStatement instanceof CExpressionAssignmentStatement) {
          CExpressionAssignmentStatement statement = (CExpressionAssignmentStatement) pStatement;
          CLeftHandSide leftHandSide = statement.getLeftHandSide();
          CType canonicalType = leftHandSide.getExpressionType().getCanonicalType();
          if (canonicalType instanceof CSimpleType) {
            CSimpleType simpleType = (CSimpleType) canonicalType;
            CBasicType basicType = simpleType.getType();
            if (basicType.equals(CBasicType.CHAR) && !simpleType.isSigned() && !simpleType.isUnsigned()) {
              CExpression rightHandSide = statement.getRightHandSide();
              CExpression castedRightHandSide = new CCastExpression(rightHandSide.getFileLocation(), canonicalType, rightHandSide);
              return new CExpressionAssignmentStatement(statement.getFileLocation(), leftHandSide, castedRightHandSide);
            }
          }
        }
        return pStatement;
      }

    }).toList();
  }

  /**
   * Let's be nice to tools that ignore the restriction that array initializers
   * are not allowed as right-hand sides of assignment statements and try to
   * help them. This is a hack, no good solution.
   * We would need a kind-of-but-not-really-C-parser to properly handle these
   * declarations-that-aren't-declarations.
   *
   * @param pAssumeCode the code from the witness assumption.
   *
   * @return the code from the witness assumption if no supported array
   * initializer is contained; otherwise the fixed code.
   */
  private static String tryFixArrayInitializers(String pAssumeCode) {
    String C_INTEGER = "([\\+\\-])?(0[xX])?[0-9a-fA-F]+";
    String assumeCode = pAssumeCode.trim();
    if (assumeCode.endsWith(";")) {
      assumeCode = assumeCode.substring(0, assumeCode.length() - 1);
    }
    /*
     * This only covers the special case of one assignment statement using one
     * array of integers.
     */
    if (assumeCode.matches(".+=\\s*\\{\\s*(" + C_INTEGER + "\\s*(,\\s*" + C_INTEGER + "\\s*)*)?\\}\\s*")) {
      Iterable<String> assignmentParts = Splitter.on('=').trimResults().split(assumeCode);
      Iterator<String> assignmentPartIterator = assignmentParts.iterator();
      if (!assignmentPartIterator.hasNext()) {
        return pAssumeCode;
      }
      String leftHandSide = assignmentPartIterator.next();
      if (!assignmentPartIterator.hasNext()) {
        return pAssumeCode;
      }
      String rightHandSide = assignmentPartIterator.next().trim();
      if (assignmentPartIterator.hasNext()) {
        return pAssumeCode;
      }
      assert rightHandSide.startsWith("{") && rightHandSide.endsWith("}");
      rightHandSide = rightHandSide.substring(1, rightHandSide.length() - 1).trim();
      Iterable<String> elements = Splitter.on(',').trimResults().split(rightHandSide);
      StringBuilder resultBuilder = new StringBuilder();
      int index = 0;
      for (String element : elements) {
        resultBuilder.append(String.format("%s[%d] = %s; ", leftHandSide, index, element));
        ++index;
      }
      return resultBuilder.toString();
    }
    return pAssumeCode;
  }

  private static class GraphMlDocumentData {

    private final HashMap<String, Optional<String>> defaultDataValues = Maps.newHashMap();
    private final Document doc;

    private Map<String, Element> idToNodeMap = null;

    public GraphMlDocumentData(Document doc) {
      this.doc = doc;
    }

    public EnumSet<NodeFlag> getNodeFlags(Element pStateNode) {
      EnumSet<NodeFlag> result = EnumSet.noneOf(NodeFlag.class);

      NodeList dataChilds = pStateNode.getElementsByTagName(GraphMlTag.DATA.toString());

      for (int i=0; i<dataChilds.getLength(); i++) {
        Node dataChild = dataChilds.item(i);
        Node attribute = dataChild.getAttributes().getNamedItem("key");
        Preconditions.checkNotNull(attribute, "Every data element must have a key attribute!");
        String key = attribute.getTextContent();
        NodeFlag flag = NodeFlag.getNodeFlagByKey(key);
        if (flag != null) {
          result.add(flag);
        }
      }

      return result;
    }

    public Map<String, Element> getIdToNodeMap() {
      if (idToNodeMap != null) {
        return idToNodeMap;
      }

      idToNodeMap = Maps.newHashMap();

      NodeList nodes = doc.getElementsByTagName(GraphMlTag.NODE.toString());
      for (int i=0; i<nodes.getLength(); i++) {
        Element stateNode = (Element) nodes.item(i);
        String stateId = getNodeId(stateNode);

        idToNodeMap.put(stateId, stateNode);
      }

      return idToNodeMap;
    }

    private static String getAttributeValue(Node of, String attributeName, String exceptionMessage) {
      Node attribute = of.getAttributes().getNamedItem(attributeName);
      Preconditions.checkNotNull(attribute, exceptionMessage);
      return attribute.getTextContent();
    }

    private Optional<String> getDataDefault(KeyDef dataKey) {
      Optional<String> result = defaultDataValues.get(dataKey.id);
      if (result != null) {
        return result;
      }

      NodeList keyDefs = doc.getElementsByTagName(GraphMlTag.KEY.toString());
      for (int i=0; i<keyDefs.getLength(); i++) {
        Element keyDef = (Element) keyDefs.item(i);
        Node id = keyDef.getAttributes().getNamedItem("id");
        if (dataKey.id.equals(id.getTextContent())) {
          NodeList defaultTags = keyDef.getElementsByTagName(GraphMlTag.DEFAULT.toString());
          result = Optional.absent();
          if (defaultTags.getLength() > 0) {
            checkParsable(
                defaultTags.getLength() == 1,
                "There should not be multiple default tags for one key.");
            result = Optional.of(defaultTags.item(0).getTextContent());
          }
          defaultDataValues.put(dataKey.id, result);
          return result;
        }
      }
      return Optional.absent();
    }

    private static String getNodeId(Node stateNode) {
      return getAttributeValue(stateNode, "id", "Every state needs an ID!");
    }

    private Element getNodeWithId(String nodeId) {
      Element result = getIdToNodeMap().get(nodeId);
      Preconditions.checkNotNull(result, "Node not found. Id: " + nodeId);
      return result;
    }

    private String getDataValueWithDefault(Node dataOnNode, KeyDef dataKey, final String defaultValue) {
      Set<String> values = getDataOnNode(dataOnNode, dataKey);
      if (values.size() == 0) {
        Optional<String> dataDefault = getDataDefault(dataKey);
        if (dataDefault.isPresent()) {
          return dataDefault.get();
        } else {
          return defaultValue;
        }
      } else {
        return values.iterator().next();
      }
    }

    private static Set<String> getDataOnNode(Node node, final KeyDef dataKey) {
      Preconditions.checkNotNull(node);
      Preconditions.checkArgument(node.getNodeType() == Node.ELEMENT_NODE);

      Element nodeElement = (Element) node;
      Set<Node> dataNodes = findKeyedDataNode(nodeElement, dataKey);

      Set<String> result = Sets.newHashSet();
      for (Node n: dataNodes) {
        result.add(n.getTextContent());
      }

      return result;
    }

    private static Set<Node> findKeyedDataNode(Element of, final KeyDef dataKey) {
      Set<Node> result = Sets.newHashSet();
      Set<Node> alternative = null;
      NodeList dataChilds = of.getElementsByTagName(GraphMlTag.DATA.toString());
      for (int i=0; i<dataChilds.getLength(); i++) {
        Node dataChild = dataChilds.item(i);
        Node attribute = dataChild.getAttributes().getNamedItem("key");
        Preconditions.checkNotNull(attribute, "Every data element must have a key attribute!");
        String nodeKey = attribute.getTextContent();
        if (nodeKey.equals(dataKey.id)) {
          result.add(dataChild);
          alternative = null;
        }
        // Backwards-compatibility: type/graph-type
        if (alternative == null
            && result.isEmpty()
            && dataKey.equals(KeyDef.GRAPH_TYPE)
            && nodeKey.equals("type")) {
          alternative = Sets.newHashSet();
          alternative.add(dataChild);
        }
      }
      if (result.isEmpty() && alternative != null) {
        return alternative;
      }
      return result;
    }

  }

  public static boolean isGraphmlAutomaton(Path pPath, LogManager pLogger) throws InvalidConfigurationException {
    try (InputStream input = pPath.asByteSource().openStream()) {
      SAXParserFactory.newInstance().newSAXParser().parse(input, new DefaultHandler());
      return true;
    } catch (FileNotFoundException e) {
      throw new InvalidConfigurationException("Invalid automaton file provided! File not found: " + pPath.getPath());
    } catch (IOException e) {
      throw new InvalidConfigurationException("Error while accessing automaton file", e);
    } catch (SAXException e) {
      return false;
    } catch (ParserConfigurationException e) {
      pLogger.logException(Level.WARNING, e, "SAX parser configured incorrectly. Could not determine whether or not the path describes a graphml automaton.");
      return false;
    }
  }

  private static AutomatonBoolExpr not(AutomatonBoolExpr pA) {
    if (pA.equals(AutomatonBoolExpr.TRUE)) {
      return AutomatonBoolExpr.FALSE;
    }
    if (pA.equals(AutomatonBoolExpr.FALSE)) {
      return AutomatonBoolExpr.TRUE;
    }
    return new AutomatonBoolExpr.Negation(pA);
  }

  private static AutomatonBoolExpr and(AutomatonBoolExpr pA, AutomatonBoolExpr pB) {
    if (pA.equals(AutomatonBoolExpr.TRUE) || pA.equals(AutomatonBoolExpr.FALSE)) {
      return pB;
    }
    if (pB.equals(AutomatonBoolExpr.TRUE) || pA.equals(AutomatonBoolExpr.FALSE)) {
      return pA;
    }
    return new AutomatonBoolExpr.And(pA, pB);
  }

  private static AutomatonBoolExpr and(AutomatonBoolExpr... pExpressions) {
    AutomatonBoolExpr result = AutomatonBoolExpr.TRUE;
    for (AutomatonBoolExpr e : pExpressions) {
      result = and(result, e);
    }
    return result;
  }

  private static void checkParsable(boolean pParsable, String pMessage) {
    if (!pParsable) {
      throw new WitnessParseException(pMessage);
    }
  }

  public static class WitnessParseException extends RuntimeException {

    private static final long serialVersionUID = -6357416712866877118L;

    public WitnessParseException(String pMessage) {
      super(pMessage);
    }

  }

}<|MERGE_RESOLUTION|>--- conflicted
+++ resolved
@@ -23,32 +23,21 @@
  */
 package org.sosy_lab.cpachecker.cpa.automaton;
 
-import java.io.FileNotFoundException;
-import java.io.IOException;
-import java.io.InputStream;
-import java.io.Writer;
-import java.math.BigInteger;
-import java.util.ArrayDeque;
-import java.util.ArrayList;
-import java.util.Collection;
-import java.util.Collections;
-import java.util.Deque;
-import java.util.EnumSet;
-import java.util.HashMap;
-import java.util.HashSet;
-import java.util.Iterator;
-import java.util.LinkedList;
-import java.util.List;
-import java.util.Map;
-import java.util.Objects;
-import java.util.Queue;
-import java.util.Set;
-import java.util.logging.Level;
-
-import javax.xml.parsers.DocumentBuilder;
-import javax.xml.parsers.DocumentBuilderFactory;
-import javax.xml.parsers.ParserConfigurationException;
-import javax.xml.parsers.SAXParserFactory;
+import com.google.common.base.Function;
+import com.google.common.base.Optional;
+import com.google.common.base.Preconditions;
+import com.google.common.base.Predicate;
+import com.google.common.base.Predicates;
+import com.google.common.base.Splitter;
+import com.google.common.collect.FluentIterable;
+import com.google.common.collect.HashMultimap;
+import com.google.common.collect.ImmutableList;
+import com.google.common.collect.Iterables;
+import com.google.common.collect.Lists;
+import com.google.common.collect.Maps;
+import com.google.common.collect.Multimap;
+import com.google.common.collect.Sets;
+import com.google.common.io.ByteSource;
 
 import org.sosy_lab.common.configuration.Configuration;
 import org.sosy_lab.common.configuration.FileOption;
@@ -61,31 +50,21 @@
 import org.sosy_lab.cpachecker.cfa.CFA;
 import org.sosy_lab.cpachecker.cfa.CParser;
 import org.sosy_lab.cpachecker.cfa.CProgramScope;
-<<<<<<< HEAD
-import org.sosy_lab.cpachecker.cfa.ast.AAstNode;
-import org.sosy_lab.cpachecker.cfa.ast.AStatement;
-=======
 import org.sosy_lab.cpachecker.cfa.CSourceOriginMapping;
 import org.sosy_lab.cpachecker.cfa.ParseResult;
+import org.sosy_lab.cpachecker.cfa.ast.AAstNode;
 import org.sosy_lab.cpachecker.cfa.ast.AExpression;
 import org.sosy_lab.cpachecker.cfa.ast.AExpressionAssignmentStatement;
 import org.sosy_lab.cpachecker.cfa.ast.AIdExpression;
 import org.sosy_lab.cpachecker.cfa.ast.AIntegerLiteralExpression;
 import org.sosy_lab.cpachecker.cfa.ast.ALeftHandSide;
 import org.sosy_lab.cpachecker.cfa.ast.AStatement;
-import org.sosy_lab.cpachecker.cfa.ast.FileLocation;
 import org.sosy_lab.cpachecker.cfa.ast.c.CBinaryExpression;
 import org.sosy_lab.cpachecker.cfa.ast.c.CBinaryExpressionBuilder;
->>>>>>> a5beede5
 import org.sosy_lab.cpachecker.cfa.ast.c.CCastExpression;
 import org.sosy_lab.cpachecker.cfa.ast.c.CExpression;
 import org.sosy_lab.cpachecker.cfa.ast.c.CExpressionAssignmentStatement;
-import org.sosy_lab.cpachecker.cfa.ast.c.CExpressionStatement;
-import org.sosy_lab.cpachecker.cfa.ast.c.CIntegerLiteralExpression;
 import org.sosy_lab.cpachecker.cfa.ast.c.CLeftHandSide;
-<<<<<<< HEAD
-=======
-import org.sosy_lab.cpachecker.cfa.ast.c.CStatement;
 import org.sosy_lab.cpachecker.cfa.ast.c.CUnaryExpression;
 import org.sosy_lab.cpachecker.cfa.model.AReturnStatementEdge;
 import org.sosy_lab.cpachecker.cfa.model.AStatementEdge;
@@ -93,11 +72,9 @@
 import org.sosy_lab.cpachecker.cfa.model.CFAEdge;
 import org.sosy_lab.cpachecker.cfa.model.CFANode;
 import org.sosy_lab.cpachecker.cfa.model.FunctionEntryNode;
->>>>>>> a5beede5
 import org.sosy_lab.cpachecker.cfa.parser.Scope;
 import org.sosy_lab.cpachecker.cfa.types.MachineModel;
 import org.sosy_lab.cpachecker.cfa.types.c.CBasicType;
-import org.sosy_lab.cpachecker.cfa.types.c.CNumericTypes;
 import org.sosy_lab.cpachecker.cfa.types.c.CSimpleType;
 import org.sosy_lab.cpachecker.cfa.types.c.CType;
 import org.sosy_lab.cpachecker.exceptions.CParserException;
@@ -125,21 +102,32 @@
 import org.xml.sax.SAXException;
 import org.xml.sax.helpers.DefaultHandler;
 
-import com.google.common.base.Function;
-import com.google.common.base.Optional;
-import com.google.common.base.Preconditions;
-import com.google.common.base.Predicate;
-import com.google.common.base.Predicates;
-import com.google.common.base.Splitter;
-import com.google.common.collect.FluentIterable;
-import com.google.common.collect.HashMultimap;
-import com.google.common.collect.ImmutableList;
-import com.google.common.collect.Iterables;
-import com.google.common.collect.Lists;
-import com.google.common.collect.Maps;
-import com.google.common.collect.Multimap;
-import com.google.common.collect.Sets;
-import com.google.common.io.ByteSource;
+import javax.xml.parsers.DocumentBuilder;
+import javax.xml.parsers.DocumentBuilderFactory;
+import javax.xml.parsers.ParserConfigurationException;
+import javax.xml.parsers.SAXParserFactory;
+
+import java.io.FileNotFoundException;
+import java.io.IOException;
+import java.io.InputStream;
+import java.io.Writer;
+import java.math.BigInteger;
+import java.util.ArrayDeque;
+import java.util.ArrayList;
+import java.util.Collection;
+import java.util.Collections;
+import java.util.Deque;
+import java.util.EnumSet;
+import java.util.HashMap;
+import java.util.HashSet;
+import java.util.Iterator;
+import java.util.LinkedList;
+import java.util.List;
+import java.util.Map;
+import java.util.Objects;
+import java.util.Queue;
+import java.util.Set;
+import java.util.logging.Level;
 
 @Options(prefix="spec")
 public class AutomatonGraphmlParser {
@@ -353,6 +341,9 @@
 
         Element targetStateNode = docDat.getNodeWithId(targetStateId);
         EnumSet<NodeFlag> targetNodeFlags = docDat.getNodeFlags(targetStateNode);
+        final List<AutomatonBoolExpr> assertions = Collections.emptyList();
+        Collection<AutomatonTransition> nonMatchingTransitions = new ArrayList<>();
+        Collection<AutomatonTransition> matchingTransitions = new ArrayList<>();
 
         boolean leadsToViolationNode = targetNodeFlags.contains(NodeFlag.ISVIOLATION);
         if (leadsToViolationNode) {
@@ -363,15 +354,6 @@
         if (distance == null) {
           distance = Integer.MAX_VALUE;
         }
-<<<<<<< HEAD
-        List<AutomatonAction> actions = Collections.<AutomatonAction>singletonList(
-            new AutomatonAction.Assignment(
-                DISTANCE_TO_VIOLATION,
-                new AutomatonIntExpr.Constant(-distance)
-                )
-            );
-        List<AStatement> assumptions = Lists.newArrayList();
-=======
         final List<AutomatonAction> actions;
         if (graphType == GraphType.ERROR_WITNESS) {
           actions =
@@ -382,9 +364,8 @@
           actions = Collections.emptyList();
         }
 
-        List<CStatement> assumptions = Lists.newArrayList();
+        List<AStatement> assumptions = Lists.newArrayList();
         ExpressionTree<AExpression> candidateInvariants = ExpressionTrees.getTrue();
->>>>>>> a5beede5
 
         LinkedList<AutomatonTransition> transitions = stateTransitions.get(sourceStateId);
         if (transitions == null) {
@@ -448,7 +429,6 @@
         if (considerAssumptions) {
           Set<String> transAssumes = GraphMlDocumentData.getDataOnNode(stateTransitionEdge, KeyDef.ASSUMPTION);
           Set<String> assumptionScopes = GraphMlDocumentData.getDataOnNode(stateTransitionEdge, KeyDef.ASSUMPTIONSCOPE);
-<<<<<<< HEAD
           Preconditions.checkArgument(assumptionScopes.size() < 2, "At most one assumption scope must be provided for an edge.");
           if (!transAssumes.isEmpty()) {
             Scope scope = this.scope;
@@ -471,12 +451,6 @@
                 assumptions.add(assume);
               }
             }
-=======
-          assumptions.addAll(
-              parseStatements(transAssumes, determineScope(assumptionScopes, newStack), cparser));
-          if (graphType == GraphType.PROOF_WITNESS && !assumptions.isEmpty()) {
-            throw new WitnessParseException("Assumptions are not allowed for proof witnesses.");
->>>>>>> a5beede5
           }
         }
 
@@ -566,7 +540,6 @@
         if (stutterCondition == null) {
           stutterCondition = not(conjunctedTriggers);
         } else {
-<<<<<<< HEAD
           // If we are more lenient, we just wait in the source state until the witness checker catches up with the witness,
           // i.e. until some CFA edge matches the triggers
           nonMatchingTransitions.add(createAutomatonTransition(
@@ -577,9 +550,6 @@
               Collections.<AutomatonAction>emptyList(),
               sourceStateId,
               leadsToViolationNode));
-=======
-          stutterCondition = and(stutterCondition, not(conjunctedTriggers));
->>>>>>> a5beede5
         }
         stutterConditions.put(sourceStateId, stutterCondition);
 
@@ -608,7 +578,6 @@
         }
 
         // If the triggers match, there must be one successor state that moves the automaton forwards
-<<<<<<< HEAD
         matchingTransitions.add(createAutomatonTransition(
             conjunctedTriggers,
             assertions,
@@ -617,17 +586,6 @@
             actions,
             targetStateId,
             leadsToViolationNode));
-=======
-        transitions.add(
-            createAutomatonTransition(
-                conjunctedTriggers,
-                Collections.<AutomatonBoolExpr>emptyList(),
-                assumptions,
-                candidateInvariants,
-                actions,
-                targetStateId,
-                leadsToViolationNode));
->>>>>>> a5beede5
 
         // Multiple CFA edges in a sequence might match the triggers,
         // so in that case we ALSO need a transition back to the source state
@@ -635,7 +593,6 @@
           Element sourceNode = docDat.getNodeWithId(sourceStateId);
           Set<NodeFlag> sourceNodeFlags = docDat.getNodeFlags(sourceNode);
           boolean sourceIsViolationNode = sourceNodeFlags.contains(NodeFlag.ISVIOLATION);
-<<<<<<< HEAD
           matchingTransitions.add(createAutomatonTransition(
               and(conjunctedTriggers,
                   new AutomatonBoolExpr.MatchAnySuccessorEdgesBoolExpr(conjunctedTriggers)),
@@ -645,19 +602,6 @@
               Collections.<AutomatonAction>emptyList(),
               sourceStateId,
               sourceIsViolationNode));
-=======
-          transitions.add(
-              createAutomatonTransition(
-                  and(
-                      conjunctedTriggers,
-                      new AutomatonBoolExpr.MatchAnySuccessorEdgesBoolExpr(conjunctedTriggers)),
-                  Collections.<AutomatonBoolExpr>emptyList(),
-                  Collections.<CStatement>emptyList(),
-                  ExpressionTrees.<AExpression>getTrue(),
-                  Collections.<AutomatonAction>emptyList(),
-                  sourceStateId,
-                  sourceIsViolationNode));
->>>>>>> a5beede5
         }
       }
 
@@ -692,13 +636,13 @@
           // If we are more lenient, we just wait in the source state until the witness checker catches up with the witness,
           transitions.add(
               createAutomatonTransition(
-                  stutterCondition,
-                  Collections.<AutomatonBoolExpr>emptyList(),
-                  Collections.<CStatement>emptyList(),
-                  ExpressionTrees.<AExpression>getTrue(),
+                  AutomatonBoolExpr.TRUE,
+                  null,//TODO???,
+                  ImmutableList.<AStatement>of(),
+                  true,
                   Collections.<AutomatonAction>emptyList(),
                   stateId,
-                  violationStates.contains(stateId)));
+                  true));
         }
 
         if (nodeFlags.contains(NodeFlag.ISVIOLATION)) {
@@ -708,13 +652,8 @@
               createAutomatonTransition(
                   AutomatonBoolExpr.TRUE,
                   assertions,
-<<<<<<< HEAD
                   ImmutableList.<AStatement>of(),
                   true,
-=======
-                  Collections.<CStatement>emptyList(),
-                  ExpressionTrees.<AExpression>getTrue(),
->>>>>>> a5beede5
                   Collections.<AutomatonAction>emptyList(),
                   stateId,
                   true));
@@ -793,7 +732,7 @@
     return result;
   }
 
-  private Collection<CStatement> parseStatements(
+  /*private Collection<CStatement> parseStatements(
       Set<String> pStatements, Scope pScope, CParser pCParser)
       throws CParserException, InvalidAutomatonException, InvalidConfigurationException {
     if (!pStatements.isEmpty()) {
@@ -808,44 +747,7 @@
       return result;
     }
     return Collections.emptySet();
-  }
-
-  private Collection<CStatement> parseAsCStatements(String pCode, Scope pScope, CParser pCParser)
-      throws CParserException, InvalidAutomatonException, InvalidConfigurationException {
-    Collection<CStatement> result = new HashSet<>();
-    boolean fallBack = false;
-    ExpressionTree<AExpression> tree = parseStatement(pCode, pScope, pCParser);
-    if (!tree.equals(ExpressionTrees.getTrue())) {
-      if (tree.equals(ExpressionTrees.getFalse())) {
-        return Collections.<CStatement>singleton(
-            new CExpressionStatement(
-                FileLocation.DUMMY,
-                new CIntegerLiteralExpression(
-                    FileLocation.DUMMY, CNumericTypes.INT, BigInteger.ZERO)));
-      }
-      if (ExpressionTrees.isAnd(tree)) {
-        for (ExpressionTree<AExpression> child : ExpressionTrees.getChildren(tree)) {
-          if (child instanceof LeafExpression) {
-            AExpression expression = ((LeafExpression<AExpression>) child).getExpression();
-            if (expression instanceof CExpression) {
-              result.add(new CExpressionStatement(FileLocation.DUMMY, (CExpression) expression));
-            } else {
-              fallBack = true;
-            }
-          } else {
-            fallBack = true;
-          }
-        }
-      } else {
-        fallBack = true;
-      }
-    }
-    if (fallBack) {
-      return AutomatonASTComparator.generateSourceASTOfBlock(
-          tryFixArrayInitializers(pCode), pCParser, pScope);
-    }
-    return result;
-  }
+  }*/
 
   private ExpressionTree<AExpression> parseStatementsAsExpressionTree(
       Set<String> pStatements, Scope pScope, CParser pCParser)
@@ -869,7 +771,7 @@
     // Try the old method first; it works for simple expressions
     // and also supports assignment statements and multiple statements easily
     String assumeCode = tryFixArrayInitializers(pAssumeCode);
-    Collection<CStatement> statements = null;
+    Collection<AStatement> statements = null;
     try {
       statements = AutomatonASTComparator.generateSourceASTOfBlock(assumeCode, pCParser, pScope);
     } catch (RuntimeException e) {
@@ -889,10 +791,10 @@
     // Check that no expressions were split
     if (!FluentIterable.from(statements)
         .anyMatch(
-            new Predicate<CStatement>() {
+            new Predicate<AStatement>() {
 
               @Override
-              public boolean apply(CStatement statement) {
+              public boolean apply(AStatement statement) {
                 return statement.toString().toUpperCase().contains("__CPACHECKER_TMP");
               }
             })) {
@@ -1134,13 +1036,9 @@
   private static AutomatonTransition createAutomatonTransition(
       AutomatonBoolExpr pTriggers,
       List<AutomatonBoolExpr> pAssertions,
-<<<<<<< HEAD
       List<AStatement> pAssumptions,
       boolean pAssumeTruth,
-=======
-      List<CStatement> pAssumptions,
-      ExpressionTree<AExpression> pCandidateInvariants,
->>>>>>> a5beede5
+      //ExpressionTree<AExpression> pCandidateInvariants,
       List<AutomatonAction> pActions,
       String pTargetStateId,
       boolean pLeadsToViolationNode) {
@@ -1151,7 +1049,6 @@
       ImmutableList<AutomatonBoolExpr> assertions = ImmutableList.<AutomatonBoolExpr>builder().addAll(pAssertions).add(createViolationAssertion()).build();
       ImmutableList<AStatement> assumes = ImmutableList.copyOf(pAssumptions);
       return new ViolationCopyingAutomatonTransition(
-<<<<<<< HEAD
               pTriggers,
               assertions,
               assumes,
@@ -1168,12 +1065,6 @@
             ImmutableList.<AAstNode>of(),
             pActions,
             pTargetStateId);
-=======
-          pTriggers, assertions, pAssumptions, pCandidateInvariants, pActions, pTargetStateId);
-    }
-    return new AutomatonTransition(
-        pTriggers, pAssertions, pAssumptions, pCandidateInvariants, pActions, pTargetStateId);
->>>>>>> a5beede5
   }
 
   private static AutomatonTransition createAutomatonSinkTransition(
@@ -1200,20 +1091,13 @@
     private ViolationCopyingAutomatonTransition(
         AutomatonBoolExpr pTriggers,
         List<AutomatonBoolExpr> pAssertions,
-<<<<<<< HEAD
         ImmutableList<AStatement> pAssumptions,
         boolean pAssumeTruth,
         List<AAstNode> pShadowCode,
+        //ExpressionTree<AExpression> pCandidateInvariants,
         List<AutomatonAction> pActions,
         String pTargetStateId) {
       super(pTriggers, pAssertions, pAssumptions, pAssumeTruth, pShadowCode, pActions, pTargetStateId);
-=======
-        List<CStatement> pAssumptions,
-        ExpressionTree<AExpression> pCandidateInvariants,
-        List<AutomatonAction> pActions,
-        String pTargetStateId) {
-      super(pTriggers, pAssertions, pAssumptions, pCandidateInvariants, pActions, pTargetStateId);
->>>>>>> a5beede5
     }
 
     private ViolationCopyingAutomatonTransition(
