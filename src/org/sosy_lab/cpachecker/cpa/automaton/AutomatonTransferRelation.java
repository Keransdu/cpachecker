--- conflicted
+++ resolved
@@ -69,18 +69,14 @@
   Timer totalStrengthenTime = new Timer();
   StatIntHist automatonSuccessors = new StatIntHist(StatKind.AVG, "Automaton transfer successors");
 
-<<<<<<< HEAD
   private boolean disable = false;
 
   public void disable() {
     disable = true;
   }
 
-  public AutomatonTransferRelation(ControlAutomatonCPA pCpa, LogManager pLogger) {
-=======
   public AutomatonTransferRelation(
       ControlAutomatonCPA pCpa, LogManager pLogger, MachineModel pMachineModel) {
->>>>>>> ce2cc198
     this.cpa = pCpa;
     this.logger = pLogger;
     this.machineModel = pMachineModel;
