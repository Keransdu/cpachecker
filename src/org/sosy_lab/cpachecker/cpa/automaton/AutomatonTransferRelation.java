--- conflicted
+++ resolved
@@ -454,12 +454,8 @@
     Collection<AbstractState> successors = new HashSet<>();
     for (List<AbstractState> otherStates : strengtheningCombinations) {
       successors.addAll(
-<<<<<<< HEAD
-          getFollowStates(lUnknownState.getPreviousState(), otherStates, pCfaEdge, true));
-=======
           getFollowStates(
               lUnknownState.getPreviousState(), otherStates, pCfaEdge, true, pPrecision));
->>>>>>> bc147d1f
     }
     return successors;
   }
