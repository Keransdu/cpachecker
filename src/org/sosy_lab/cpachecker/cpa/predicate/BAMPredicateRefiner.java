/*
 *  CPAchecker is a tool for configurable software verification.
 *  This file is part of CPAchecker.
 *
 *  Copyright (C) 2007-2014  Dirk Beyer
 *  All rights reserved.
 *
 *  Licensed under the Apache License, Version 2.0 (the "License");
 *  you may not use this file except in compliance with the License.
 *  You may obtain a copy of the License at
 *
 *      http://www.apache.org/licenses/LICENSE-2.0
 *
 *  Unless required by applicable law or agreed to in writing, software
 *  distributed under the License is distributed on an "AS IS" BASIS,
 *  WITHOUT WARRANTIES OR CONDITIONS OF ANY KIND, either express or implied.
 *  See the License for the specific language governing permissions and
 *  limitations under the License.
 *
 *
 *  CPAchecker web page:
 *    http://cpachecker.sosy-lab.org
 */
package org.sosy_lab.cpachecker.cpa.predicate;

import static com.google.common.collect.FluentIterable.from;
import static com.google.common.collect.Iterables.getOnlyElement;
import static org.sosy_lab.cpachecker.cpa.predicate.PredicateAbstractState.getPredicateState;
import static org.sosy_lab.cpachecker.util.AbstractStates.*;

import java.io.PrintStream;
import java.util.ArrayDeque;
import java.util.ArrayList;
import java.util.Collection;
import java.util.Deque;
import java.util.HashMap;
import java.util.Iterator;
import java.util.List;
import java.util.Map;

import com.google.common.collect.Sets;
import org.sosy_lab.common.configuration.Configuration;
import org.sosy_lab.common.configuration.InvalidConfigurationException;
import org.sosy_lab.common.log.LogManager;
import org.sosy_lab.common.time.Timer;
import org.sosy_lab.cpachecker.cfa.blocks.Block;
import org.sosy_lab.cpachecker.cfa.blocks.BlockPartitioning;
import org.sosy_lab.cpachecker.cfa.model.CFAEdge;
import org.sosy_lab.cpachecker.cfa.model.CFAEdgeType;
import org.sosy_lab.cpachecker.cfa.model.CFANode;
import org.sosy_lab.cpachecker.core.CPAcheckerResult.Result;
import org.sosy_lab.cpachecker.core.CounterexampleInfo;
import org.sosy_lab.cpachecker.core.interfaces.ConfigurableProgramAnalysis;
import org.sosy_lab.cpachecker.core.interfaces.Precision;
import org.sosy_lab.cpachecker.core.interfaces.Refiner;
import org.sosy_lab.cpachecker.core.interfaces.Statistics;
import org.sosy_lab.cpachecker.core.interfaces.StatisticsProvider;
import org.sosy_lab.cpachecker.core.interfaces.WrapperCPA;
import org.sosy_lab.cpachecker.core.reachedset.ReachedSet;
import org.sosy_lab.cpachecker.core.reachedset.UnmodifiableReachedSet;
import org.sosy_lab.cpachecker.cpa.arg.ARGPath;
import org.sosy_lab.cpachecker.cpa.arg.ARGReachedSet;
import org.sosy_lab.cpachecker.cpa.arg.ARGState;
import org.sosy_lab.cpachecker.cpa.bam.AbstractBAMBasedRefiner;
import org.sosy_lab.cpachecker.cpa.predicate.relevantpredicates.RefineableRelevantPredicatesComputer;
import org.sosy_lab.cpachecker.cpa.predicate.relevantpredicates.RelevantPredicatesComputer;
import org.sosy_lab.cpachecker.exceptions.CPAException;
import org.sosy_lab.cpachecker.exceptions.CPATransferException;
import org.sosy_lab.cpachecker.util.AbstractStates;
import org.sosy_lab.cpachecker.util.Precisions;
import org.sosy_lab.cpachecker.util.predicates.AbstractionPredicate;
import org.sosy_lab.cpachecker.util.predicates.PathChecker;
import org.sosy_lab.cpachecker.util.predicates.Solver;
import org.sosy_lab.cpachecker.util.predicates.interfaces.BooleanFormula;
import org.sosy_lab.cpachecker.util.predicates.interfaces.PathFormulaManager;
import org.sosy_lab.cpachecker.util.predicates.interfaces.Region;
import org.sosy_lab.cpachecker.util.predicates.interfaces.view.FormulaManagerView;
import org.sosy_lab.cpachecker.util.predicates.interpolation.InterpolationManager;
import org.sosy_lab.cpachecker.util.predicates.pathformula.PathFormula;

import com.google.common.base.Function;
import org.sosy_lab.cpachecker.util.predicates.pathformula.SSAMap;


/**
 * Implements predicate refinements when using BAM.
 * It is based on the {@link AbstractBAMBasedRefiner} and delegates the work to
 * a {@link ExtendedPredicateRefiner}, which is a small extension of the regular
 * {@link PredicateCPARefiner}.
 *
 * So the hierarchy is as follows:
 *
 *               AbstractARGBasedRefiner
 *                         ^
 *                         |                                PredicateAbstractionRefinementStrategy
 *           +-------------+-------------+                                    ^
 *           |                           |                                    |
 * AbstractBAMBasedRefiner       PredicateCPARefiner ---> BAMPredicateAbstractionRefinementStrategy
 *           ^                           ^
 *           |                           |
 *   BAMPredicateRefiner ---> ExtendedPredicateRefiner
 *
 * Here ^ means inheritance and -> means reference.
 */
public final class BAMPredicateRefiner extends AbstractBAMBasedRefiner implements StatisticsProvider {

  private final ExtendedPredicateRefiner refiner;


  public static Refiner create(ConfigurableProgramAnalysis pCpa) throws CPAException, InvalidConfigurationException {
    return new BAMPredicateRefiner(pCpa);
  }

  public BAMPredicateRefiner(final ConfigurableProgramAnalysis pCpa) throws CPAException, InvalidConfigurationException {

    super(pCpa);

    if (!(pCpa instanceof WrapperCPA)) {
      throw new InvalidConfigurationException(BAMPredicateRefiner.class.getSimpleName() + " could not find the PredicateCPA");
    }

    BAMPredicateCPA predicateCpa = ((WrapperCPA)pCpa).retrieveWrappedCpa(BAMPredicateCPA.class);
    if (predicateCpa == null) {
      throw new InvalidConfigurationException(BAMPredicateRefiner.class.getSimpleName() + " needs an BAMPredicateCPA");
    }

    LogManager logger = predicateCpa.getLogger();

    InterpolationManager manager = new InterpolationManager(predicateCpa.getFormulaManager(),
                                          predicateCpa.getPathFormulaManager(),
                                          predicateCpa.getSolver(),
                                          predicateCpa.getFormulaManagerFactory(),
                                          predicateCpa.getConfiguration(),
                                          predicateCpa.getShutdownNotifier(),
                                          logger);

    PathChecker pathChecker = new PathChecker(logger,
                                          predicateCpa.getShutdownNotifier(),
                                          predicateCpa.getPathFormulaManager(),
                                          predicateCpa.getSolver(),
                                          predicateCpa.getMachineModel());

    RefinementStrategy strategy = new BAMPredicateAbstractionRefinementStrategy(
                                          predicateCpa.getConfiguration(),
                                          logger,
                                          predicateCpa,
                                          predicateCpa.getFormulaManager(),
                                          predicateCpa.getSolver(),
                                          predicateCpa.getPredicateManager(),
                                          predicateCpa.getStaticRefiner());

    this.refiner = new ExtendedPredicateRefiner(
                                          predicateCpa.getConfiguration(),
                                          logger,
                                          pCpa,
                                          manager,
                                          pathChecker,
                                          predicateCpa.getFormulaManager(),
                                          predicateCpa.getPathFormulaManager(),
                                          strategy,
                                          predicateCpa.getReducer());
  }

  @Override
  protected final CounterexampleInfo performRefinement0(ARGReachedSet pReached, ARGPath pPath)
      throws CPAException, InterruptedException {

    return refiner.performRefinement(pReached, pPath);
  }

  /**
   * This is a small extension of PredicateCPARefiner that overrides
   * {@link #getFormulasForPath(List, ARGState)} so that it respects BAM.
   */
  private static final class ExtendedPredicateRefiner extends PredicateCPARefiner {

    private final Timer ssaRenamingTimer = new Timer();

<<<<<<< HEAD
    private final BAMPredicateReducer reducer;

=======
>>>>>>> 8beecc59
    private ExtendedPredicateRefiner(final Configuration config, final LogManager logger,
        final ConfigurableProgramAnalysis pCpa,
        final InterpolationManager pInterpolationManager,
        final PathChecker pPathChecker,
        final FormulaManagerView pFormulaManager,
        final PathFormulaManager pPathFormulaManager,
        final RefinementStrategy pStrategy,
        final BAMPredicateReducer pReducer)
            throws CPAException, InvalidConfigurationException {

      super(config, logger, pCpa, pInterpolationManager, pPathChecker, pFormulaManager, pPathFormulaManager, pStrategy);
<<<<<<< HEAD

      reducer = pReducer;
=======
>>>>>>> 8beecc59
    }

    @Override
    protected final List<BooleanFormula> getFormulasForPath(List<ARGState> pPath, ARGState initialState) throws CPATransferException, InterruptedException {
      // the elements in the path are not expanded, so they contain the path formulas
      // with the wrong indices
      // we need to re-create all path formulas in the flattened ARG

      ssaRenamingTimer.start();
      try {
        return computeBlockFormulas(initialState);

      } finally {
        ssaRenamingTimer.stop();
      }
    }

    private List<BooleanFormula> computeBlockFormulas(final ARGState pRoot) throws CPATransferException, InterruptedException {

      final Map<ARGState, ARGState> callStacks = new HashMap<>(); // contains states and their next higher callstate
      final Map<ARGState, PathFormula> finishedFormulas = new HashMap<>();
      final List<BooleanFormula> abstractionFormulas = new ArrayList<>();
      final Deque<ARGState> waitlist = new ArrayDeque<>();

      // initialize
      assert pRoot.getParents().isEmpty() : "rootState must be the first state of the program";
      callStacks.put(pRoot, null); // main-start has no callstack
      finishedFormulas.put(pRoot, pfmgr.makeEmptyPathFormula());
      waitlist.addAll(pRoot.getChildren());

      // iterate over all elements in the ARG with BFS
      while (!waitlist.isEmpty()) {
        final ARGState currentState = waitlist.pollFirst();
        if (finishedFormulas.containsKey(currentState)) {
          continue; // already handled
        }

        if (!finishedFormulas.keySet().containsAll(currentState.getParents())) {
          // parent not handled yet, re-queue current element and wait for all parents
          waitlist.addLast(currentState);
          continue;
        }

        // collect formulas for current location
        final List<PathFormula> currentFormulas = new ArrayList<>(currentState.getParents().size());
        final List<ARGState> currentStacks = new ArrayList<>(currentState.getParents().size());
        for (ARGState parentElement : currentState.getParents()) {
          PathFormula parentFormula = finishedFormulas.get(parentElement);
          final CFAEdge edge = parentElement.getEdgeToChild(currentState);
          assert edge != null: "ARG is invalid: parent has no edge to child";

          final ARGState prevCallState;
          // we enter a function, so lets add the previous state to the stack
          if (edge.getEdgeType() == CFAEdgeType.FunctionCallEdge) {
            prevCallState = parentElement;

          } else if (edge.getEdgeType() == CFAEdgeType.FunctionReturnEdge) {
            // we leave a function, so rebuild return-state before assigning the return-value.
            // rebuild states with info from previous state
            assert callStacks.containsKey(parentElement);
            final ARGState callState = callStacks.get(parentElement);

            assert extractLocation(callState).getLeavingSummaryEdge().getSuccessor() == extractLocation(currentState) :
                    "callstack does not match entry of current function-exit.";
            assert callState != null || currentState.getChildren().isEmpty() :
                    "returning from empty callstack is only possible at program-exit";

            prevCallState = callStacks.get(callState);
            parentFormula = rebuildStateAfterFunctionCall(parentFormula, finishedFormulas.get(callState));

          } else {
            assert callStacks.containsKey(parentElement); // check for null is not enough
            prevCallState = callStacks.get(parentElement);
          }

          final PathFormula currentFormula = pfmgr.makeAnd(parentFormula, edge);
          currentFormulas.add(currentFormula);
          currentStacks.add(prevCallState);
        }

        assert currentFormulas.size() >= 1 : "each state except root must have parents";
        assert currentStacks.size() == currentFormulas.size() : "number of callstacks must match predecessors";

        // merging after functioncall with different callstates is ugly.
        // this is also guaranteed by the abstraction-locations at function-entries
        // (--> no merge of states with different latest abstractions).
        assert Sets.newHashSet(currentStacks).size() <= 1 : "function with multiple entry-states not supported";

        callStacks.put(currentState, currentStacks.get(0));

        PathFormula currentFormula;
        final PredicateAbstractState predicateElement = extractStateByType(currentState, PredicateAbstractState.class);
        if (predicateElement.isAbstractionState()) {
          // abstraction element is the start of a new part of the ARG

          assert waitlist.isEmpty() : "todo should be empty, because of the special ARG structure";
          assert currentState.getParents().size() == 1 : "there should be only one parent, because of the special ARG structure";

          // finishedFormulas.clear(); // free some memory
          // disabled, we need to keep callStates for later usage

          // start new block with empty formula
          currentFormula = getOnlyElement(currentFormulas);
          abstractionFormulas.add(currentFormula.getFormula());
          currentFormula = pfmgr.makeEmptyPathFormula(currentFormula);

        } else {
          // merge the formulas
          Iterator<PathFormula> it = currentFormulas.iterator();
          currentFormula = it.next();
          while (it.hasNext()) {
            currentFormula = pfmgr.makeOr(currentFormula, it.next());
          }
        }

        assert !finishedFormulas.containsKey(currentState) : "a state should only be finished once";
        finishedFormulas.put(currentState, currentFormula);
        waitlist.addAll(currentState.getChildren());
      }
      return abstractionFormulas;
    }

    /* rebuild indices from outer scope */
    private PathFormula rebuildStateAfterFunctionCall(PathFormula parentFormula, PathFormula rootFormula) {
      final SSAMap newSSA = reducer.updateIndices(rootFormula.getSsa(), parentFormula.getSsa());
      return pfmgr.makeNewPathFormula(parentFormula, newSSA);
    }

    @Override
    public void collectStatistics(Collection<Statistics> pStatsCollection) {
      pStatsCollection.add(new Stats() {
        @Override
        public void printStatistics(PrintStream out, Result result, ReachedSet reached) {
          super.printStatistics(out, result, reached);
          out.println("Time for SSA renaming:                " + ssaRenamingTimer);
        }
      });
    }
  }

  /**
   * This is an extension of {@link PredicateAbstractionRefinementStrategy}
   * that takes care of updating the BAM state.
   */
  private static class BAMPredicateAbstractionRefinementStrategy extends PredicateAbstractionRefinementStrategy {

    private final RefineableRelevantPredicatesComputer relevantPredicatesComputer;
    private final BAMPredicateCPA predicateCpa;

    private List<Region> lastAbstractions = null;
    private boolean refinedLastRelevantPredicatesComputer = false;

    private BAMPredicateAbstractionRefinementStrategy(final Configuration config, final LogManager logger,
        final BAMPredicateCPA predicateCpa,
        final FormulaManagerView pFormulaManager, final Solver pSolver,
        final PredicateAbstractionManager pPredAbsMgr,
        final PredicateStaticRefiner pStaticRefiner)
            throws CPAException, InvalidConfigurationException {

      super(config, logger, predicateCpa.getShutdownNotifier(), pFormulaManager, pPredAbsMgr, pStaticRefiner, pSolver);

      RelevantPredicatesComputer relevantPredicatesComputer = predicateCpa.getRelevantPredicatesComputer();
      if (relevantPredicatesComputer instanceof RefineableRelevantPredicatesComputer) {
        this.relevantPredicatesComputer = (RefineableRelevantPredicatesComputer)relevantPredicatesComputer;
      } else {
        this.relevantPredicatesComputer = null;
      }

      this.predicateCpa = predicateCpa;
    }

    private static final Function<PredicateAbstractState, Region> GET_REGION
    = new Function<PredicateAbstractState, Region>() {
        @Override
        public Region apply(PredicateAbstractState e) {
          assert e.isAbstractionState();
          return e.getAbstractionFormula().asRegion();
        }
      };

    private List<Region> getRegionsForPath(List<ARGState> path) throws CPATransferException {
      return from(path)
              .transform(toState(PredicateAbstractState.class))
              .transform(GET_REGION)
              .toList();
    }

    @Override
    public void performRefinement(
        ARGReachedSet pReached,
        List<ARGState> pPath,
        List<BooleanFormula> pInterpolants,
        boolean pRepeatedCounterexample) throws CPAException, InterruptedException {

      // overriding this method is needed, as, in principle, it is possible to get two successive spurious counterexamples
      // which only differ in its abstractions (with 'aggressive caching').

      boolean refinedRelevantPredicatesComputer = false;

      if (pRepeatedCounterexample) {
        //block formulas are the same as last time; check if abstractions also agree
        pRepeatedCounterexample = getRegionsForPath(pPath).equals(lastAbstractions);

        if (pRepeatedCounterexample && !refinedLastRelevantPredicatesComputer && relevantPredicatesComputer != null) {
          //even abstractions agree; try refining relevant predicates reducer
          refineRelevantPredicatesComputer(pPath, pReached);
          pRepeatedCounterexample = false;
          refinedRelevantPredicatesComputer = true;
        }
      }

      lastAbstractions = getRegionsForPath(pPath);
      refinedLastRelevantPredicatesComputer = refinedRelevantPredicatesComputer;
      super.performRefinement(pReached, pPath, pInterpolants, pRepeatedCounterexample);
    }

    private void refineRelevantPredicatesComputer(List<ARGState> pPath, ARGReachedSet pReached) {
      UnmodifiableReachedSet reached = pReached.asReachedSet();
      Precision oldPrecision = reached.getPrecision(reached.getLastState());
      PredicatePrecision oldPredicatePrecision = Precisions.extractPrecisionByType(oldPrecision, PredicatePrecision.class);

      BlockPartitioning partitioning = predicateCpa.getPartitioning();
      Deque<Block> openBlocks = new ArrayDeque<>();
      openBlocks.push(partitioning.getMainBlock());
      for (ARGState pathElement : pPath) {
        CFANode currentNode = AbstractStates.extractLocation(pathElement);
        Integer currentNodeInstance = getPredicateState(pathElement)
                                      .getAbstractionLocationsOnPath().get(currentNode);
        if (partitioning.isCallNode(currentNode)) {
          openBlocks.push(partitioning.getBlockForCallNode(currentNode));
        }

        Collection<AbstractionPredicate> localPreds = oldPredicatePrecision.getPredicates(currentNode, currentNodeInstance);
        for (Block block : openBlocks) {
          for (AbstractionPredicate pred : localPreds) {
            relevantPredicatesComputer.considerPredicateAsRelevant(block, pred);
          }
        }

        while (openBlocks.peek().isReturnNode(currentNode)) {
          openBlocks.pop();
        }
      }

      predicateCpa.getReducer().clearCaches();
    }

    @Override
    protected void analyzePathPrecisions(ARGReachedSet argReached, List<ARGState> path) {
      // Not implemented for BAM (different sets of reached states have to be handled)
    }
  }

  @Override
  public void collectStatistics(Collection<Statistics> pStatsCollection) {
    refiner.collectStatistics(pStatsCollection);
  }
}<|MERGE_RESOLUTION|>--- conflicted
+++ resolved
@@ -176,11 +176,8 @@
 
     private final Timer ssaRenamingTimer = new Timer();
 
-<<<<<<< HEAD
     private final BAMPredicateReducer reducer;
 
-=======
->>>>>>> 8beecc59
     private ExtendedPredicateRefiner(final Configuration config, final LogManager logger,
         final ConfigurableProgramAnalysis pCpa,
         final InterpolationManager pInterpolationManager,
@@ -192,11 +189,8 @@
             throws CPAException, InvalidConfigurationException {
 
       super(config, logger, pCpa, pInterpolationManager, pPathChecker, pFormulaManager, pPathFormulaManager, pStrategy);
-<<<<<<< HEAD
 
       reducer = pReducer;
-=======
->>>>>>> 8beecc59
     }
 
     @Override
