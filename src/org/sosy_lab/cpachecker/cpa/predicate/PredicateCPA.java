/*
 *  CPAchecker is a tool for configurable software verification.
 *  This file is part of CPAchecker.
 *
 *  Copyright (C) 2007-2014  Dirk Beyer
 *  All rights reserved.
 *
 *  Licensed under the Apache License, Version 2.0 (the "License");
 *  you may not use this file except in compliance with the License.
 *  You may obtain a copy of the License at
 *
 *      http://www.apache.org/licenses/LICENSE-2.0
 *
 *  Unless required by applicable law or agreed to in writing, software
 *  distributed under the License is distributed on an "AS IS" BASIS,
 *  WITHOUT WARRANTIES OR CONDITIONS OF ANY KIND, either express or implied.
 *  See the License for the specific language governing permissions and
 *  limitations under the License.
 *
 *
 *  CPAchecker web page:
 *    http://cpachecker.sosy-lab.org
 */
package org.sosy_lab.cpachecker.cpa.predicate;

import com.google.common.collect.ImmutableSet;

import org.sosy_lab.common.ShutdownNotifier;
import org.sosy_lab.common.collect.PathCopyingPersistentTreeMap;
import org.sosy_lab.common.configuration.Configuration;
import org.sosy_lab.common.configuration.InvalidConfigurationException;
import org.sosy_lab.common.configuration.Option;
import org.sosy_lab.common.configuration.Options;
import org.sosy_lab.common.log.LogManager;
import org.sosy_lab.cpachecker.cfa.CFA;
import org.sosy_lab.cpachecker.cfa.model.CFAEdge;
import org.sosy_lab.cpachecker.cfa.model.CFANode;
import org.sosy_lab.cpachecker.core.AnalysisDirection;
import org.sosy_lab.cpachecker.core.algorithm.invariants.InvariantSupplier;
import org.sosy_lab.cpachecker.core.defaults.AutomaticCPAFactory;
import org.sosy_lab.cpachecker.core.defaults.MergeSepOperator;
import org.sosy_lab.cpachecker.core.interfaces.AbstractDomain;
import org.sosy_lab.cpachecker.core.interfaces.AbstractState;
import org.sosy_lab.cpachecker.core.interfaces.AnalysisCache;
import org.sosy_lab.cpachecker.core.interfaces.CPAFactory;
import org.sosy_lab.cpachecker.core.interfaces.ConfigurableProgramAnalysis;
import org.sosy_lab.cpachecker.core.interfaces.MergeOperator;
import org.sosy_lab.cpachecker.core.interfaces.Precision;
import org.sosy_lab.cpachecker.core.interfaces.PrecisionAdjustment;
import org.sosy_lab.cpachecker.core.interfaces.StateSpacePartition;
import org.sosy_lab.cpachecker.core.interfaces.Statistics;
import org.sosy_lab.cpachecker.core.interfaces.StatisticsProvider;
import org.sosy_lab.cpachecker.core.interfaces.StopOperator;
import org.sosy_lab.cpachecker.core.interfaces.pcc.ProofChecker;
import org.sosy_lab.cpachecker.exceptions.CPAException;
import org.sosy_lab.cpachecker.exceptions.CPATransferException;
import org.sosy_lab.cpachecker.util.blocking.BlockedCFAReducer;
import org.sosy_lab.cpachecker.util.blocking.interfaces.BlockComputer;
import org.sosy_lab.cpachecker.util.predicates.AbstractionManager;
import org.sosy_lab.cpachecker.util.predicates.BlockOperator;
import org.sosy_lab.cpachecker.util.predicates.bdd.BDDManagerFactory;
import org.sosy_lab.cpachecker.util.predicates.pathformula.CachingPathFormulaManager;
import org.sosy_lab.cpachecker.util.predicates.pathformula.PathFormulaManager;
import org.sosy_lab.cpachecker.util.predicates.pathformula.PathFormulaManagerImpl;
import org.sosy_lab.cpachecker.util.predicates.regions.RegionManager;
import org.sosy_lab.cpachecker.util.predicates.regions.SymbolicRegionManager;
import org.sosy_lab.cpachecker.util.predicates.smt.FormulaManagerView;
import org.sosy_lab.cpachecker.util.predicates.smt.Solver;
import org.sosy_lab.cpachecker.util.refinement.PrefixProvider;
import org.sosy_lab.solver.SolverException;

<<<<<<< HEAD
import java.util.Collection;
import java.util.logging.Level;
=======
import com.google.common.base.Optional;
import com.google.common.base.Supplier;
>>>>>>> aaaa126a

/**
 * CPA that defines symbolic predicate abstraction.
 */
@Options(prefix="cpa.predicate")
public class PredicateCPA implements ConfigurableProgramAnalysis, StatisticsProvider,
ProofChecker, AutoCloseable, AnalysisCache {

  public static CPAFactory factory() {
    return AutomaticCPAFactory.forType(PredicateCPA.class).withOptions(BlockOperator.class);
  }

  @Option(secure=true, name="abstraction.type", toUppercase=true, values={"BDD", "FORMULA"},
      description="What to use for storing abstractions")
  private String abstractionType = "BDD";

  @Option(secure=true, name="blk.useCache", description="use caching of path formulas")
  private boolean useCache = true;

  @Option(secure=true, name="enableBlockreducer", description="Enable the possibility to precompute explicit abstraction locations.")
  private boolean enableBlockreducer = false;

  @Option(secure=true, name="merge", values={"SEP", "ABE"}, toUppercase=true,
      description="which merge operator to use for predicate cpa (usually ABE should be used)")
  private String mergeType = "ABE";

  @Option(secure=true, name="stop", values={"SEP", "SEPPCC"}, toUppercase=true,
      description="which stop operator to use for predicate cpa (usually SEP should be used in analysis)")
  private String stopType = "SEP";

  @Option(secure=true, description="Generate invariants and strengthen the formulas during abstraction with them.")
  private boolean useInvariantsForAbstraction = false;

  @Option(secure=true, description="Direction of the analysis?")
  private AnalysisDirection direction = AnalysisDirection.FORWARD;

  protected final Configuration config;
  protected final LogManager logger;

  private final PredicateAbstractDomain domain;
  private final PredicateTransferRelation transfer;
  private final MergeOperator merge;
  private final PredicatePrecisionAdjustment prec;
  private final StopOperator stop;
  private final PredicatePrecision initialPrecision;
  private final PathFormulaManager pathFormulaManager;
  private final Solver solver;
  private final PredicateAbstractionManager predicateManager;
  private final PredicateCPAStatistics stats;
  private final PredicateAbstractState topState;
  private final PredicatePrecisionBootstrapper precisionBootstraper;
  private final CFA cfa;
  private final AbstractionManager abstractionManager;
<<<<<<< HEAD
  private final PrefixProvider prefixProvider;
  private final InvariantsManager invariantsManager;
  private final BlockOperator blk;

  protected PredicateCPA(
      Configuration config,
      LogManager logger,
      BlockOperator pBlk,
      CFA pCfa,
      ShutdownNotifier pShutdownNotifier)
      throws InvalidConfigurationException, CPAException {
=======
  private final InvariantGenerator invariantGenerator;

  protected ShutdownNotifier shutdownNotifier;
  private class ShutdownNotifierSupplier implements Supplier<ShutdownNotifier> {
    @Override
    public ShutdownNotifier get() {
      return shutdownNotifier;
    }
  }
  protected ShutdownNotifierSupplier shutdownNotifierSupplier = new ShutdownNotifierSupplier();

  protected PredicateCPA(Configuration config, LogManager logger,
      BlockOperator blk, CFA pCfa, ShutdownNotifier pShutdownNotifier)
          throws InvalidConfigurationException, CPAException {
>>>>>>> aaaa126a
    config.inject(this, PredicateCPA.class);

    this.config = config;
    this.logger = logger;
    this.shutdownNotifier = pShutdownNotifier;

    cfa = pCfa;
    blk = pBlk;

    if (enableBlockreducer) {
      BlockComputer blockComputer = new BlockedCFAReducer(config, logger);
      blk.setExplicitAbstractionNodes(blockComputer.computeAbstractionNodes(cfa));
    }
    blk.setCFA(cfa);

    solver = Solver.create(config, logger, shutdownNotifierSupplier);
    FormulaManagerView formulaManager = solver.getFormulaManager();
    String libraries = solver.getVersion();

    PathFormulaManager pfMgr = new PathFormulaManagerImpl(formulaManager, config, logger, shutdownNotifier, cfa, direction);
    if (useCache) {
      pfMgr = new CachingPathFormulaManager(pfMgr);
    }
    pathFormulaManager = pfMgr;

    RegionManager regionManager;
    if (abstractionType.equals("FORMULA") || blk.alwaysReturnsFalse()) {
      // No need to load BDD library if we never abstract (might use lots of memory)
      regionManager = new SymbolicRegionManager(solver);
    } else {
      assert abstractionType.equals("BDD");
      regionManager = new BDDManagerFactory(config, logger).createRegionManager();
      libraries += " and " + regionManager.getVersion();
    }
    logger.log(Level.INFO, "Using predicate analysis with", libraries + ".");

    abstractionManager = new AbstractionManager(regionManager, config, logger, solver);

    prefixProvider = new PredicateBasedPrefixProvider(config, logger, solver, pathFormulaManager);
    invariantsManager = new InvariantsManager(config, logger, pShutdownNotifier, pCfa);

    predicateManager =
        new PredicateAbstractionManager(
            abstractionManager,
            pathFormulaManager,
            solver,
            config,
            logger,
            pShutdownNotifier,
            invariantsManager.shouldInvariantsBeUsedForAbstraction()
                ? invariantsManager.asInvariantsSupplier()
                : null);

    transfer =
        new PredicateTransferRelation(
            config, logger, direction, formulaManager, pfMgr, blk, predicateManager);

    topState = PredicateAbstractState.mkAbstractionState(
        pathFormulaManager.makeEmptyPathFormula(),
        predicateManager.makeTrueAbstractionFormula(null),
        PathCopyingPersistentTreeMap.<CFANode, Integer>of());
    domain = new PredicateAbstractDomain(config, predicateManager);

    if (mergeType.equals("SEP")) {
      merge = MergeSepOperator.getInstance();
    } else if (mergeType.equals("ABE")) {
      merge = new PredicateMergeOperator(logger, pfMgr);
    } else {
      throw new InternalError("Update list of allowed merge operators");
    }

<<<<<<< HEAD
=======
    if (useInvariantsForAbstraction) {
      ShutdownManager invariantShutdown = ShutdownManager.createWithParent(pShutdownNotifier);
      invariantGenerator = CPAInvariantGenerator.create(config, logger, invariantShutdown, Optional.<ShutdownManager>absent(), cfa);
    } else {
      invariantGenerator = new DoNothingInvariantGenerator();
    }

    staticRefiner = new PredicateStaticRefiner(config, logger, solver,
        pathFormulaManager, formulaManager, predicateManager, cfa);

>>>>>>> aaaa126a
    precisionBootstraper = new PredicatePrecisionBootstrapper(config, logger, cfa, abstractionManager, formulaManager);
    initialPrecision = precisionBootstraper.prepareInitialPredicates();
    logger.log(Level.FINEST, "Initial precision is", initialPrecision);

    PredicateProvider predicateProvider = new PredicateProvider(config, pCfa, logger, formulaManager, predicateManager);

<<<<<<< HEAD
    prec =
        new PredicatePrecisionAdjustment(
            logger,
            formulaManager,
            pfMgr,
            blk,
            predicateManager,
            useInvariantsForAbstraction
                ? invariantsManager.asAsyncInvariantsSupplier()
                : InvariantSupplier.TrivialInvariantSupplier.INSTANCE,
            predicateProvider);
=======
    prec = new PredicatePrecisionAdjustment(this, config, invariantGenerator, staticRefiner);
>>>>>>> aaaa126a

    if (stopType.equals("SEP")) {
      stop = new PredicateStopOperator(domain);
    } else if (stopType.equals("SEPPCC")) {
      stop = new PredicatePCCStopOperator(pfMgr, predicateManager);
    } else {
      throw new InternalError("Update list of allowed stop operators");
    }

    stats =
        new PredicateCPAStatistics(
            config,
            logger,
            pCfa,
            solver,
            pfMgr,
            blk,
            regionManager,
            abstractionManager,
            predicateManager,
            domain,
            merge,
            transfer,
            prec);
  }

  @Override
  public AbstractDomain getAbstractDomain() {
    return domain;
  }

  @Override
  public PredicateTransferRelation getTransferRelation() {
    return transfer;
  }

  @Override
  public MergeOperator getMergeOperator() {
    return merge;
  }

  @Override
  public StopOperator getStopOperator() {
    return stop;
  }

  public PredicateAbstractionManager getPredicateManager() {
    return predicateManager;
  }

  public PathFormulaManager getPathFormulaManager() {
    return pathFormulaManager;
  }

  public Solver getSolver() {
    return solver;
  }

  Configuration getConfiguration() {
    return config;
  }

  LogManager getLogger() {
    return logger;
  }

  public ShutdownNotifier getShutdownNotifier() {
    return shutdownNotifier;
  }

<<<<<<< HEAD
  public PrefixProvider getPrefixProvider() {
    return prefixProvider;
=======
  @Nullable
  public PredicateStaticRefiner getStaticRefinerForMining() {
    if (performInitialStaticRefinement) {
      return staticRefiner;
    } else {
      return null;
    }
>>>>>>> aaaa126a
  }

  @Override
  public AbstractState getInitialState(CFANode node, StateSpacePartition pPartition) {
    invariantsManager.setInitialLocation(node);
    return topState;
  }

  @Override
  public Precision getInitialPrecision(CFANode pNode, StateSpacePartition pPartition) {
    return initialPrecision;
  }

  @Override
  public PrecisionAdjustment getPrecisionAdjustment() {
    return prec;
  }

  @Override
  public void collectStatistics(Collection<Statistics> pStatsCollection) {
    pStatsCollection.add(stats);
    precisionBootstraper.collectStatistics(pStatsCollection);
    invariantsManager.collectStatistics(pStatsCollection);
  }

  @Override
  public void close() {
    solver.close();
    invariantsManager.cancelAsyncInvariantGeneration();
  }

  @Override
  public boolean areAbstractSuccessors(AbstractState pElement, CFAEdge pCfaEdge, Collection<? extends AbstractState> pSuccessors) throws CPATransferException, InterruptedException {
    try {
      return transfer.areAbstractSuccessors(pElement, pCfaEdge, pSuccessors);
    } catch (SolverException e) {
      throw new CPATransferException("Solver failed during abstract-successor check", e);
    }
  }

  @Override
  public boolean isCoveredBy(AbstractState pElement, AbstractState pOtherElement) throws CPAException, InterruptedException {
    // isLessOrEqual for proof checking; formula based; elements can be trusted (i.e., invariants do not have to be checked)

    PredicateAbstractState e1 = (PredicateAbstractState) pElement;
    PredicateAbstractState e2 = (PredicateAbstractState) pOtherElement;

    if (e1.isAbstractionState() && e2.isAbstractionState()) {
      try {
        return predicateManager.checkCoverage(
            e1.getAbstractionFormula(),
            pathFormulaManager.makeEmptyPathFormula(e1.getPathFormula()),
            e2.getAbstractionFormula()
        );
      } catch (SolverException e) {
        throw new CPAException("Solver Failure", e);
      }
    } else {
      return false;
    }
  }

  public CFA getCfa() {
    return cfa;
  }

  public AbstractionManager getAbstractionManager() {
    return abstractionManager;
  }

<<<<<<< HEAD
  public InvariantsManager getInvariantsManager() {
    return invariantsManager;
  }

  public void changeExplicitAbstractionNodes(final ImmutableSet<CFANode> explicitlyAbstractAt) {
    blk.setExplicitAbstractionNodes(explicitlyAbstractAt);
=======
  public void setShutdownNotifier(ShutdownNotifier pShutdownNotifier) {
    shutdownNotifier = pShutdownNotifier;
  }

  @Override
  public void clearCaches() {
    abstractionManager.clearCaches();
    predicateManager.clearCaches();
    solver.clearCaches();
>>>>>>> aaaa126a
  }
}<|MERGE_RESOLUTION|>--- conflicted
+++ resolved
@@ -23,8 +23,12 @@
  */
 package org.sosy_lab.cpachecker.cpa.predicate;
 
-import com.google.common.collect.ImmutableSet;
-
+import java.util.Collection;
+import java.util.logging.Level;
+
+import javax.annotation.Nullable;
+
+import org.sosy_lab.common.ShutdownManager;
 import org.sosy_lab.common.ShutdownNotifier;
 import org.sosy_lab.common.collect.PathCopyingPersistentTreeMap;
 import org.sosy_lab.common.configuration.Configuration;
@@ -35,18 +39,19 @@
 import org.sosy_lab.cpachecker.cfa.CFA;
 import org.sosy_lab.cpachecker.cfa.model.CFAEdge;
 import org.sosy_lab.cpachecker.cfa.model.CFANode;
+import org.sosy_lab.cpachecker.cfa.types.MachineModel;
 import org.sosy_lab.cpachecker.core.AnalysisDirection;
-import org.sosy_lab.cpachecker.core.algorithm.invariants.InvariantSupplier;
+import org.sosy_lab.cpachecker.core.algorithm.invariants.CPAInvariantGenerator;
+import org.sosy_lab.cpachecker.core.algorithm.invariants.DoNothingInvariantGenerator;
+import org.sosy_lab.cpachecker.core.algorithm.invariants.InvariantGenerator;
 import org.sosy_lab.cpachecker.core.defaults.AutomaticCPAFactory;
 import org.sosy_lab.cpachecker.core.defaults.MergeSepOperator;
-import org.sosy_lab.cpachecker.core.interfaces.AbstractDomain;
 import org.sosy_lab.cpachecker.core.interfaces.AbstractState;
 import org.sosy_lab.cpachecker.core.interfaces.AnalysisCache;
 import org.sosy_lab.cpachecker.core.interfaces.CPAFactory;
 import org.sosy_lab.cpachecker.core.interfaces.ConfigurableProgramAnalysis;
 import org.sosy_lab.cpachecker.core.interfaces.MergeOperator;
 import org.sosy_lab.cpachecker.core.interfaces.Precision;
-import org.sosy_lab.cpachecker.core.interfaces.PrecisionAdjustment;
 import org.sosy_lab.cpachecker.core.interfaces.StateSpacePartition;
 import org.sosy_lab.cpachecker.core.interfaces.Statistics;
 import org.sosy_lab.cpachecker.core.interfaces.StatisticsProvider;
@@ -66,16 +71,10 @@
 import org.sosy_lab.cpachecker.util.predicates.regions.SymbolicRegionManager;
 import org.sosy_lab.cpachecker.util.predicates.smt.FormulaManagerView;
 import org.sosy_lab.cpachecker.util.predicates.smt.Solver;
-import org.sosy_lab.cpachecker.util.refinement.PrefixProvider;
 import org.sosy_lab.solver.SolverException;
 
-<<<<<<< HEAD
-import java.util.Collection;
-import java.util.logging.Level;
-=======
 import com.google.common.base.Optional;
 import com.google.common.base.Supplier;
->>>>>>> aaaa126a
 
 /**
  * CPA that defines symbolic predicate abstraction.
@@ -88,7 +87,7 @@
     return AutomaticCPAFactory.forType(PredicateCPA.class).withOptions(BlockOperator.class);
   }
 
-  @Option(secure=true, name="abstraction.type", toUppercase=true, values={"BDD", "FORMULA"},
+  @Option(secure=true, name="abstraction.type", toUppercase=true, values={"BDD", "SYLVAN", "FORMULA"},
       description="What to use for storing abstractions")
   private String abstractionType = "BDD";
 
@@ -105,6 +104,10 @@
   @Option(secure=true, name="stop", values={"SEP", "SEPPCC"}, toUppercase=true,
       description="which stop operator to use for predicate cpa (usually SEP should be used in analysis)")
   private String stopType = "SEP";
+
+  @Option(secure=true, name="refinement.performInitialStaticRefinement",
+      description="use heuristic to extract predicates from the CFA statically on first refinement")
+  private boolean performInitialStaticRefinement = false;
 
   @Option(secure=true, description="Generate invariants and strengthen the formulas during abstraction with them.")
   private boolean useInvariantsForAbstraction = false;
@@ -127,21 +130,10 @@
   private final PredicateCPAStatistics stats;
   private final PredicateAbstractState topState;
   private final PredicatePrecisionBootstrapper precisionBootstraper;
+  private final PredicateStaticRefiner staticRefiner;
   private final CFA cfa;
+  private final PredicateAssumeStore assumesStore;
   private final AbstractionManager abstractionManager;
-<<<<<<< HEAD
-  private final PrefixProvider prefixProvider;
-  private final InvariantsManager invariantsManager;
-  private final BlockOperator blk;
-
-  protected PredicateCPA(
-      Configuration config,
-      LogManager logger,
-      BlockOperator pBlk,
-      CFA pCfa,
-      ShutdownNotifier pShutdownNotifier)
-      throws InvalidConfigurationException, CPAException {
-=======
   private final InvariantGenerator invariantGenerator;
 
   protected ShutdownNotifier shutdownNotifier;
@@ -156,7 +148,6 @@
   protected PredicateCPA(Configuration config, LogManager logger,
       BlockOperator blk, CFA pCfa, ShutdownNotifier pShutdownNotifier)
           throws InvalidConfigurationException, CPAException {
->>>>>>> aaaa126a
     config.inject(this, PredicateCPA.class);
 
     this.config = config;
@@ -164,7 +155,6 @@
     this.shutdownNotifier = pShutdownNotifier;
 
     cfa = pCfa;
-    blk = pBlk;
 
     if (enableBlockreducer) {
       BlockComputer blockComputer = new BlockedCFAReducer(config, logger);
@@ -185,7 +175,7 @@
     RegionManager regionManager;
     if (abstractionType.equals("FORMULA") || blk.alwaysReturnsFalse()) {
       // No need to load BDD library if we never abstract (might use lots of memory)
-      regionManager = new SymbolicRegionManager(solver);
+      regionManager = new SymbolicRegionManager(formulaManager, solver);
     } else {
       assert abstractionType.equals("BDD");
       regionManager = new BDDManagerFactory(config, logger).createRegionManager();
@@ -193,43 +183,36 @@
     }
     logger.log(Level.INFO, "Using predicate analysis with", libraries + ".");
 
-    abstractionManager = new AbstractionManager(regionManager, config, logger, solver);
-
-    prefixProvider = new PredicateBasedPrefixProvider(config, logger, solver, pathFormulaManager);
-    invariantsManager = new InvariantsManager(config, logger, pShutdownNotifier, pCfa);
+    abstractionManager = new AbstractionManager(regionManager, formulaManager, config, logger, solver);
+
+    assumesStore = new PredicateAssumeStore(formulaManager);
 
     predicateManager =
         new PredicateAbstractionManager(
             abstractionManager,
+            formulaManager,
             pathFormulaManager,
             solver,
             config,
             logger,
-            pShutdownNotifier,
-            invariantsManager.shouldInvariantsBeUsedForAbstraction()
-                ? invariantsManager.asInvariantsSupplier()
-                : null);
-
-    transfer =
-        new PredicateTransferRelation(
-            config, logger, direction, formulaManager, pfMgr, blk, predicateManager);
+            pShutdownNotifier);
+
+    transfer = new PredicateTransferRelation(this, blk, config, direction, cfa);
 
     topState = PredicateAbstractState.mkAbstractionState(
         pathFormulaManager.makeEmptyPathFormula(),
         predicateManager.makeTrueAbstractionFormula(null),
         PathCopyingPersistentTreeMap.<CFANode, Integer>of());
-    domain = new PredicateAbstractDomain(config, predicateManager);
+    domain = new PredicateAbstractDomain(this, config);
 
     if (mergeType.equals("SEP")) {
       merge = MergeSepOperator.getInstance();
     } else if (mergeType.equals("ABE")) {
-      merge = new PredicateMergeOperator(logger, pfMgr);
+      merge = new PredicateMergeOperator(this);
     } else {
       throw new InternalError("Update list of allowed merge operators");
     }
 
-<<<<<<< HEAD
-=======
     if (useInvariantsForAbstraction) {
       ShutdownManager invariantShutdown = ShutdownManager.createWithParent(pShutdownNotifier);
       invariantGenerator = CPAInvariantGenerator.create(config, logger, invariantShutdown, Optional.<ShutdownManager>absent(), cfa);
@@ -240,56 +223,30 @@
     staticRefiner = new PredicateStaticRefiner(config, logger, solver,
         pathFormulaManager, formulaManager, predicateManager, cfa);
 
->>>>>>> aaaa126a
     precisionBootstraper = new PredicatePrecisionBootstrapper(config, logger, cfa, abstractionManager, formulaManager);
     initialPrecision = precisionBootstraper.prepareInitialPredicates();
     logger.log(Level.FINEST, "Initial precision is", initialPrecision);
 
-    PredicateProvider predicateProvider = new PredicateProvider(config, pCfa, logger, formulaManager, predicateManager);
-
-<<<<<<< HEAD
-    prec =
-        new PredicatePrecisionAdjustment(
-            logger,
-            formulaManager,
-            pfMgr,
-            blk,
-            predicateManager,
-            useInvariantsForAbstraction
-                ? invariantsManager.asAsyncInvariantsSupplier()
-                : InvariantSupplier.TrivialInvariantSupplier.INSTANCE,
-            predicateProvider);
-=======
+    stats = new PredicateCPAStatistics(this, blk, regionManager, abstractionManager,
+        cfa, config);
+
     prec = new PredicatePrecisionAdjustment(this, config, invariantGenerator, staticRefiner);
->>>>>>> aaaa126a
 
     if (stopType.equals("SEP")) {
       stop = new PredicateStopOperator(domain);
     } else if (stopType.equals("SEPPCC")) {
-      stop = new PredicatePCCStopOperator(pfMgr, predicateManager);
+      stop = new PredicatePCCStopOperator(this);
     } else {
       throw new InternalError("Update list of allowed stop operators");
     }
-
-    stats =
-        new PredicateCPAStatistics(
-            config,
-            logger,
-            pCfa,
-            solver,
-            pfMgr,
-            blk,
-            regionManager,
-            abstractionManager,
-            predicateManager,
-            domain,
-            merge,
-            transfer,
-            prec);
-  }
-
-  @Override
-  public AbstractDomain getAbstractDomain() {
+  }
+
+  public PredicateAssumeStore getAssumesStore() {
+    return assumesStore;
+  }
+
+  @Override
+  public PredicateAbstractDomain getAbstractDomain() {
     return domain;
   }
 
@@ -332,10 +289,6 @@
     return shutdownNotifier;
   }
 
-<<<<<<< HEAD
-  public PrefixProvider getPrefixProvider() {
-    return prefixProvider;
-=======
   @Nullable
   public PredicateStaticRefiner getStaticRefinerForMining() {
     if (performInitialStaticRefinement) {
@@ -343,12 +296,11 @@
     } else {
       return null;
     }
->>>>>>> aaaa126a
-  }
-
-  @Override
-  public AbstractState getInitialState(CFANode node, StateSpacePartition pPartition) {
-    invariantsManager.setInitialLocation(node);
+  }
+
+  @Override
+  public PredicateAbstractState getInitialState(CFANode node, StateSpacePartition pPartition) {
+    prec.setInitialLocation(node);
     return topState;
   }
 
@@ -358,7 +310,7 @@
   }
 
   @Override
-  public PrecisionAdjustment getPrecisionAdjustment() {
+  public PredicatePrecisionAdjustment getPrecisionAdjustment() {
     return prec;
   }
 
@@ -366,19 +318,20 @@
   public void collectStatistics(Collection<Statistics> pStatsCollection) {
     pStatsCollection.add(stats);
     precisionBootstraper.collectStatistics(pStatsCollection);
-    invariantsManager.collectStatistics(pStatsCollection);
-  }
-
-  @Override
-  public void close() {
+    if (invariantGenerator instanceof StatisticsProvider) {
+      ((StatisticsProvider)invariantGenerator).collectStatistics(pStatsCollection);
+    }
+  }
+
+  @Override
+  public void close() throws Exception {
     solver.close();
-    invariantsManager.cancelAsyncInvariantGeneration();
   }
 
   @Override
   public boolean areAbstractSuccessors(AbstractState pElement, CFAEdge pCfaEdge, Collection<? extends AbstractState> pSuccessors) throws CPATransferException, InterruptedException {
     try {
-      return transfer.areAbstractSuccessors(pElement, pCfaEdge, pSuccessors);
+      return getTransferRelation().areAbstractSuccessors(pElement, pCfaEdge, pSuccessors);
     } catch (SolverException e) {
       throw new CPATransferException("Solver failed during abstract-successor check", e);
     }
@@ -410,18 +363,14 @@
     return cfa;
   }
 
+  public MachineModel getMachineModel() {
+    return cfa.getMachineModel();
+  }
+
   public AbstractionManager getAbstractionManager() {
     return abstractionManager;
   }
 
-<<<<<<< HEAD
-  public InvariantsManager getInvariantsManager() {
-    return invariantsManager;
-  }
-
-  public void changeExplicitAbstractionNodes(final ImmutableSet<CFANode> explicitlyAbstractAt) {
-    blk.setExplicitAbstractionNodes(explicitlyAbstractAt);
-=======
   public void setShutdownNotifier(ShutdownNotifier pShutdownNotifier) {
     shutdownNotifier = pShutdownNotifier;
   }
@@ -431,6 +380,5 @@
     abstractionManager.clearCaches();
     predicateManager.clearCaches();
     solver.clearCaches();
->>>>>>> aaaa126a
   }
 }