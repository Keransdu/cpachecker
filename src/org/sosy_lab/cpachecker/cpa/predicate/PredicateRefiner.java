/*
 *  CPAchecker is a tool for configurable software verification.
 *  This file is part of CPAchecker.
 *
 *  Copyright (C) 2007-2014  Dirk Beyer
 *  All rights reserved.
 *
 *  Licensed under the Apache License, Version 2.0 (the "License");
 *  you may not use this file except in compliance with the License.
 *  You may obtain a copy of the License at
 *
 *      http://www.apache.org/licenses/LICENSE-2.0
 *
 *  Unless required by applicable law or agreed to in writing, software
 *  distributed under the License is distributed on an "AS IS" BASIS,
 *  WITHOUT WARRANTIES OR CONDITIONS OF ANY KIND, either express or implied.
 *  See the License for the specific language governing permissions and
 *  limitations under the License.
 *
 *
 *  CPAchecker web page:
 *    http://cpachecker.sosy-lab.org
 */
package org.sosy_lab.cpachecker.cpa.predicate;

import org.sosy_lab.common.configuration.Configuration;
import org.sosy_lab.common.configuration.InvalidConfigurationException;
import org.sosy_lab.common.log.LogManager;
import org.sosy_lab.cpachecker.cfa.types.MachineModel;
import org.sosy_lab.cpachecker.core.interfaces.ConfigurableProgramAnalysis;
import org.sosy_lab.cpachecker.core.interfaces.Refiner;
import org.sosy_lab.cpachecker.exceptions.CPAException;
import org.sosy_lab.cpachecker.util.CPAs;
import org.sosy_lab.cpachecker.util.LoopStructure;
import org.sosy_lab.cpachecker.util.VariableClassification;
import org.sosy_lab.cpachecker.util.predicates.PathChecker;
import org.sosy_lab.cpachecker.util.predicates.Solver;
import org.sosy_lab.cpachecker.util.predicates.interfaces.PathFormulaManager;
import org.sosy_lab.cpachecker.util.predicates.interpolation.InterpolationManager;
import org.sosy_lab.cpachecker.util.refinement.PrefixProvider;

import com.google.common.base.Optional;

public abstract class PredicateRefiner implements Refiner {

  public static PredicateCPARefiner create(ConfigurableProgramAnalysis pCpa) throws CPAException, InvalidConfigurationException {
    PredicateCPA predicateCpa = CPAs.retrieveCPA(pCpa, PredicateCPA.class);
    if (predicateCpa == null) {
      throw new InvalidConfigurationException(PredicateRefiner.class.getSimpleName() + " needs a PredicateCPA");
    }

    Configuration config = predicateCpa.getConfiguration();
    LogManager logger = predicateCpa.getLogger();
    PredicateStaticRefiner staticRefiner = predicateCpa.getStaticRefiner();
    Solver solver = predicateCpa.getSolver();

    RefinementStrategy strategy = new PredicateAbstractionRefinementStrategy(
        config,
        logger,
        predicateCpa.getShutdownNotifier(),
        predicateCpa.getPredicateManager(),
        staticRefiner,
        solver);

    return create(pCpa, strategy);
  }

  public static PredicateCPARefiner create(
      final ConfigurableProgramAnalysis pCpa,
      final RefinementStrategy pRefinementStrategy
  ) throws InvalidConfigurationException {

    PredicateCPA predicateCpa = CPAs.retrieveCPA(pCpa, PredicateCPA.class);
    if (predicateCpa == null) {
      throw new InvalidConfigurationException(PredicateRefiner.class.getSimpleName() + " needs a PredicateCPA");
    }

    Configuration config = predicateCpa.getConfiguration();
    LogManager logger = predicateCpa.getLogger();
    PathFormulaManager pfmgr = predicateCpa.getPathFormulaManager();
    Solver solver = predicateCpa.getSolver();
    PredicateStaticRefiner staticRefiner = predicateCpa.getStaticRefiner();
    MachineModel machineModel = predicateCpa.getMachineModel();
    Optional<LoopStructure> loopStructure = predicateCpa.getCfa().getLoopStructure();
    Optional<VariableClassification> variableClassification = predicateCpa.getCfa().getVarClassification();

    InterpolationManager manager = new InterpolationManager(
        pfmgr,
        solver,
        loopStructure,
        variableClassification,
        config,
        predicateCpa.getShutdownNotifier(),
        logger);

    PathChecker pathChecker = new PathChecker(logger, predicateCpa.getShutdownNotifier(), pfmgr, solver, machineModel);

<<<<<<< HEAD
=======
    PrefixProvider prefixProvider = new PredicateBasedPrefixProvider(config, logger, solver, pfmgr);

    RefinementStrategy strategy = new PredicateAbstractionRefinementStrategy(
        config,
        logger,
        predicateCpa.getShutdownNotifier(),
        predicateCpa.getPredicateManager(),
        staticRefiner,
        solver);

>>>>>>> 6977c85a
    return new PredicateCPARefiner(
        config,
        logger,
        pCpa,
        manager,
        pathChecker,
        prefixProvider,
        pfmgr,
        pRefinementStrategy,
        solver,
        predicateCpa.getAssumesStore(),
        predicateCpa.getCfa());
  }
}<|MERGE_RESOLUTION|>--- conflicted
+++ resolved
@@ -95,19 +95,8 @@
 
     PathChecker pathChecker = new PathChecker(logger, predicateCpa.getShutdownNotifier(), pfmgr, solver, machineModel);
 
-<<<<<<< HEAD
-=======
     PrefixProvider prefixProvider = new PredicateBasedPrefixProvider(config, logger, solver, pfmgr);
 
-    RefinementStrategy strategy = new PredicateAbstractionRefinementStrategy(
-        config,
-        logger,
-        predicateCpa.getShutdownNotifier(),
-        predicateCpa.getPredicateManager(),
-        staticRefiner,
-        solver);
-
->>>>>>> 6977c85a
     return new PredicateCPARefiner(
         config,
         logger,
