--- conflicted
+++ resolved
@@ -23,25 +23,20 @@
  */
 package org.sosy_lab.cpachecker.cpa.predicate.persistence;
 
-import static org.sosy_lab.cpachecker.cpa.predicate.persistence.PredicatePersistenceUtils.LINE_JOINER;
-import static org.sosy_lab.cpachecker.cpa.predicate.persistence.PredicatePersistenceUtils.splitFormula;
+import static com.google.common.base.Preconditions.checkNotNull;
+import static org.sosy_lab.cpachecker.cpa.predicate.persistence.PredicatePersistenceUtils.*;
+import static org.sosy_lab.cpachecker.util.AbstractStates.extractStateByType;
 
-<<<<<<< HEAD
-=======
 import com.google.common.base.Predicate;
->>>>>>> aaaa126a
 import com.google.common.collect.Maps;
 import com.google.common.collect.Queues;
 import com.google.common.collect.SetMultimap;
 import com.google.common.collect.Sets;
 
-<<<<<<< HEAD
-import org.sosy_lab.common.io.MoreFiles;
-=======
 import org.sosy_lab.common.io.Files;
 import org.sosy_lab.common.io.Path;
->>>>>>> aaaa126a
 import org.sosy_lab.common.log.LogManager;
+import org.sosy_lab.cpachecker.core.interfaces.AbstractState;
 import org.sosy_lab.cpachecker.core.reachedset.ReachedSet;
 import org.sosy_lab.cpachecker.cpa.arg.ARGState;
 import org.sosy_lab.cpachecker.cpa.arg.ARGUtils;
@@ -53,11 +48,6 @@
 
 import java.io.IOException;
 import java.io.Writer;
-<<<<<<< HEAD
-import java.nio.charset.Charset;
-import java.nio.file.Path;
-=======
->>>>>>> aaaa126a
 import java.util.Deque;
 import java.util.List;
 import java.util.Map;
@@ -76,8 +66,17 @@
     this.fmgr = pFmMgr;
   }
 
+  private static final Predicate<AbstractState> IS_ABSTRACTION_STATE = new Predicate<AbstractState>() {
+    @Override
+    public boolean apply(AbstractState pArg0) {
+      PredicateAbstractState e = AbstractStates.extractStateByType(pArg0, PredicateAbstractState.class);
+      return e.isAbstractionState();
+    }
+  };
+
   private int getAbstractionId(ARGState state) {
-    return PredicateAbstractState.getPredicateState(state).getAbstractionFormula().getId();
+    PredicateAbstractState paState = AbstractStates.extractStateByType(state, PredicateAbstractState.class);
+    return paState.getAbstractionFormula().getId();
   }
 
   public void writeAbstractions(Path abstractionsFile, ReachedSet reached) {
@@ -96,9 +95,8 @@
 
     // Get list of all abstraction states in the set reached
     ARGState rootState = AbstractStates.extractStateByType(reached.getFirstState(), ARGState.class);
-    SetMultimap<ARGState, ARGState> successors =
-        ARGUtils.projectARG(
-            rootState, ARGState::getChildren, PredicateAbstractState.CONTAINS_ABSTRACTION_STATE);
+    SetMultimap<ARGState, ARGState> successors = ARGUtils.projectARG(rootState,
+        ARGUtils.CHILDREN_OF_STATE, IS_ABSTRACTION_STATE);
 
     Set<ARGState> done = Sets.newHashSet();
     Deque<ARGState> worklist = Queues.newArrayDeque();
@@ -106,7 +104,7 @@
     worklist.add(rootState);
 
     // Write abstraction formulas of the abstraction states to the file
-    try (Writer writer = MoreFiles.openOutputFile(abstractionsFile, Charset.defaultCharset())) {
+    try (Writer writer = Files.openOutputFile(abstractionsFile)) {
       while (!worklist.isEmpty()) {
         ARGState state = worklist.pop();
 
@@ -120,7 +118,7 @@
         }
 
         // Abstraction formula
-        PredicateAbstractState predicateState = PredicateAbstractState.getPredicateState(state);
+        PredicateAbstractState predicateState = checkNotNull(extractStateByType(state, PredicateAbstractState.class));
         BooleanFormula formula = predicateState.getAbstractionFormula().asFormula();
 
         Pair<String, List<String>> p = splitFormula(fmgr, formula);
