--- conflicted
+++ resolved
@@ -66,7 +66,6 @@
       new ThreadSafeTimerContainer("Time for strengthen sat checks");
   final ThreadSafeTimerContainer abstractionCheckTimer =
       new ThreadSafeTimerContainer("Time for abstraction checks");
-<<<<<<< HEAD
   final ThreadSafeTimerContainer convertingTimer =
       new ThreadSafeTimerContainer("Time for converting");
   final ThreadSafeTimerContainer makeOrTimer =
@@ -81,9 +80,4 @@
   final StatInt numStrengthenChecksFalse =
       new StatInt(StatKind.COUNT, "Times strengthen sat check was 'false'");
 
-=======
-  final StatCounter numSatChecksFalse = new StatCounter("Times sat checks was 'false'");
-  final StatCounter numStrengthenChecksFalse =
-      new StatCounter("Times strengthen sat check was 'false'");
->>>>>>> f2ebc129
 }