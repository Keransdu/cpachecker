--- conflicted
+++ resolved
@@ -83,6 +83,7 @@
 import org.sosy_lab.cpachecker.cpa.invariants.formula.FormulaEvaluationVisitor;
 import org.sosy_lab.cpachecker.cpa.invariants.formula.InvariantsFormulaManager;
 import org.sosy_lab.cpachecker.cpa.invariants.formula.IsLinearVisitor;
+import org.sosy_lab.cpachecker.cpa.invariants.formula.LogicalAnd;
 import org.sosy_lab.cpachecker.cpa.invariants.formula.LogicalNot;
 import org.sosy_lab.cpachecker.cpa.invariants.formula.NumeralFormula;
 import org.sosy_lab.cpachecker.cpa.invariants.formula.PartialEvaluator;
@@ -101,7 +102,7 @@
 import org.sosy_lab.cpachecker.util.expressions.ExpressionTrees;
 import org.sosy_lab.cpachecker.util.predicates.smt.FormulaManagerView;
 import org.sosy_lab.cpachecker.util.states.MemoryLocation;
-import org.sosy_lab.solver.api.BooleanFormulaManager;
+import org.sosy_lab.java_smt.api.BooleanFormulaManager;
 
 /**
  * Instances of this class represent states in the light-weight invariants analysis.
@@ -912,7 +913,8 @@
   }
 
   @Override
-  public org.sosy_lab.solver.api.BooleanFormula getFormulaApproximation(FormulaManagerView pManager) {
+  public org.sosy_lab.java_smt.api.BooleanFormula getFormulaApproximation(
+      FormulaManagerView pManager) {
 
     BooleanFormulaManager bfmgr = pManager.getBooleanFormulaManager();
     FormulaEvaluationVisitor<CompoundInterval> evaluationVisitor = getFormulaResolver();
@@ -973,7 +975,7 @@
       }
 
     };
-    final Predicate<MemoryLocation> isValidMemLoc = Predicates.and(isExportable, Predicates.not(isPointerOrArray));
+    final Predicate<MemoryLocation> isValidMemLoc = isExportable;
     Predicate<NumeralFormula<CompoundInterval>> isInvalidVar = new Predicate<NumeralFormula<CompoundInterval>>() {
 
       @Override
@@ -981,19 +983,13 @@
         if (pFormula instanceof Variable) {
           return !isValidMemLoc.apply(((Variable<?>) pFormula).getMemoryLocation());
         }
-        return FluentIterable.from(pFormula.accept(COLLECT_VARS_VISITOR)).anyMatch(isPointerOrArray);
+        return false;
       }
 
     };
-<<<<<<< HEAD
-    ReplaceVisitor<CompoundInterval> evaluateInvalidVars = getInvalidReplacementVisitor(isInvalidVar);
-    Function<BooleanFormula<CompoundInterval>, BooleanFormula<CompoundInterval>> replaceInvalid = getInvalidReplacer(isInvalidVar, evaluateInvalidVars);
-    Function<BooleanFormula<CompoundInterval>, ExpressionTree<Object>> toCode = new Function<BooleanFormula<CompoundInterval>, ExpressionTree<Object>>() {
-=======
     Function<BooleanFormula<CompoundInterval>, BooleanFormula<CompoundInterval>> replaceInvalid = getInvalidReplacer(isInvalidVar, Variable.convert(isPointerOrArray));
     Function<BooleanFormula<CompoundInterval>, ExpressionTree<Object>> toCode =
         new Function<BooleanFormula<CompoundInterval>, ExpressionTree<Object>>() {
->>>>>>> ce2cc198
 
           @Override
           public ExpressionTree<Object> apply(BooleanFormula<CompoundInterval> pFormula) {
@@ -1022,7 +1018,8 @@
                     return FluentIterable.from(memLocs).allMatch(isValidMemLoc);
                   }
                 })
-            .transform(toCode).filter(Predicates.notNull()));
+            .transform(toCode)
+            .filter(Predicates.notNull()));
 
     final Set<MemoryLocation> safePointers = Sets.newHashSet();
     isInvalidVar = new Predicate<NumeralFormula<CompoundInterval>>() {
@@ -1047,8 +1044,7 @@
       }
 
     });
-    evaluateInvalidVars = getInvalidReplacementVisitor(isInvalidVar);
-    replaceInvalid = getInvalidReplacer(isInvalidVar, evaluateInvalidVars);
+    replaceInvalid = getInvalidReplacer(isInvalidVar, Variable.convert(isPointerOrArray));
 
     for (Map.Entry<MemoryLocation, NumeralFormula<CompoundInterval>> entry : environment.entrySet()) {
       MemoryLocation memoryLocation = entry.getKey();
@@ -1117,18 +1113,29 @@
   }
 
   private Function<BooleanFormula<CompoundInterval>, BooleanFormula<CompoundInterval>> getInvalidReplacer(
-      final Predicate<NumeralFormula<CompoundInterval>> pIsInvalid,
-      final ReplaceVisitor<CompoundInterval> pEvaluateInvalidVars) {
+      final Predicate<NumeralFormula<CompoundInterval>> pIsAlwaysInvalid,
+      final Predicate<NumeralFormula<CompoundInterval>> pIsPointerOrArray) {
     return new Function<BooleanFormula<CompoundInterval>, BooleanFormula<CompoundInterval>>() {
 
       @Override
       public BooleanFormula<CompoundInterval> apply(BooleanFormula<CompoundInterval> pFormula) {
         if (pFormula instanceof Equal) {
+          Predicate<NumeralFormula<CompoundInterval>> isAlwaysInvalid = pIsAlwaysInvalid;
+
           Equal<CompoundInterval> eq = (Equal<CompoundInterval>) pFormula;
-          NumeralFormula<CompoundInterval> op1 = eq.getOperand1().accept(pEvaluateInvalidVars);
+
+          if (eq.getOperand1() instanceof Variable
+              && eq.getOperand2() instanceof Variable
+              && !isAlwaysInvalid.apply(eq.getOperand1())
+              && !isAlwaysInvalid.apply(eq.getOperand2())) {
+            return pFormula;
+          }
+
+          isAlwaysInvalid = Predicates.or(isAlwaysInvalid, pIsPointerOrArray);
+
+          NumeralFormula<CompoundInterval> op1 = eq.getOperand1().accept(getInvalidReplacementVisitor(isAlwaysInvalid));
           final Set<MemoryLocation> op1Vars = op1.accept(COLLECT_VARS_VISITOR);
-          final Predicate<NumeralFormula<CompoundInterval>> isInvalid =
-              Predicates.or(pIsInvalid, new Predicate<NumeralFormula<CompoundInterval>>() {
+          isAlwaysInvalid = Predicates.or(isAlwaysInvalid, new Predicate<NumeralFormula<CompoundInterval>>() {
 
             @Override
             public boolean apply(NumeralFormula<CompoundInterval> pFormula) {
@@ -1136,23 +1143,17 @@
             }
 
           });
-          ReplaceVisitor<CompoundInterval> evaluateInvalid = new ReplaceVisitor<>(
-              isInvalid,
-              new Function<NumeralFormula<CompoundInterval>, NumeralFormula<CompoundInterval>>() {
-
-                @Override
-                public NumeralFormula<CompoundInterval> apply(NumeralFormula<CompoundInterval> pFormula) {
-                  return replaceOrEvaluateInvalid(pFormula, isInvalid);
-                }
-
-              });
-          NumeralFormula<CompoundInterval> op2 = eq.getOperand2().accept(evaluateInvalid);
+          NumeralFormula<CompoundInterval> op2 = eq.getOperand2().accept(getInvalidReplacementVisitor(isAlwaysInvalid));
           return InvariantsFormulaManager.INSTANCE.equal(op1, op2);
         }
         if (pFormula instanceof LogicalNot) {
           return InvariantsFormulaManager.INSTANCE.logicalNot(apply(((LogicalNot<CompoundInterval>) pFormula).getNegated()));
         }
-        return pFormula.accept(pEvaluateInvalidVars);
+        if (pFormula instanceof LogicalAnd) {
+          LogicalAnd<CompoundInterval> and = (LogicalAnd<CompoundInterval>) pFormula;
+          return InvariantsFormulaManager.INSTANCE.logicalAnd(apply(and.getOperand1()), apply(and.getOperand2()));
+        }
+        return pFormula.accept(getInvalidReplacementVisitor(Predicates.or(pIsAlwaysInvalid, pIsPointerOrArray)));
       }
 
     };
