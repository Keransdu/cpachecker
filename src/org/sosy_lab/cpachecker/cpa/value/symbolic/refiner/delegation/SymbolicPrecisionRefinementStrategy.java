/*
 * CPAchecker is a tool for configurable software verification.
 *  This file is part of CPAchecker.
 *
 *  Copyright (C) 2007-2015  Dirk Beyer
 *  All rights reserved.
 *
 *  Licensed under the Apache License, Version 2.0 (the "License");
 *  you may not use this file except in compliance with the License.
 *  You may obtain a copy of the License at
 *
 *      http://www.apache.org/licenses/LICENSE-2.0
 *
 *  Unless required by applicable law or agreed to in writing, software
 *  distributed under the License is distributed on an "AS IS" BASIS,
 *  WITHOUT WARRANTIES OR CONDITIONS OF ANY KIND, either express or implied.
 *  See the License for the specific language governing permissions and
 *  limitations under the License.
 *
 *
 *  CPAchecker web page:
 *    http://cpachecker.sosy-lab.org
 */
package org.sosy_lab.cpachecker.cpa.value.symbolic.refiner.delegation;

import com.google.common.base.Optional;
import com.google.common.collect.HashMultimap;
import com.google.common.collect.Multimap;

<<<<<<< HEAD
=======
import org.sosy_lab.common.ShutdownNotifier;
>>>>>>> aaaa126a
import org.sosy_lab.common.configuration.Configuration;
import org.sosy_lab.common.configuration.InvalidConfigurationException;
import org.sosy_lab.common.log.LogManager;
import org.sosy_lab.cpachecker.cfa.model.CFANode;
import org.sosy_lab.cpachecker.core.interfaces.Property;
import org.sosy_lab.cpachecker.cpa.arg.ARGReachedSet;
import org.sosy_lab.cpachecker.cpa.arg.ARGState;
import org.sosy_lab.cpachecker.cpa.constraints.constraint.Constraint;
import org.sosy_lab.cpachecker.cpa.constraints.refiner.precision.ConstraintsPrecision.Increment;
import org.sosy_lab.cpachecker.cpa.constraints.refiner.precision.ConstraintsPrecision.Increment.Builder;
import org.sosy_lab.cpachecker.cpa.predicate.PredicateAbstractionManager;
import org.sosy_lab.cpachecker.cpa.predicate.PredicateAbstractionRefinementStrategy;
import org.sosy_lab.cpachecker.cpa.predicate.PredicatePrecision;
import org.sosy_lab.cpachecker.cpa.value.symbolic.refiner.ARGTreePrecisionUpdater;
import org.sosy_lab.cpachecker.exceptions.CPAException;
import org.sosy_lab.cpachecker.util.LoopStructure;
import org.sosy_lab.cpachecker.util.Pair;
import org.sosy_lab.cpachecker.util.predicates.AbstractionPredicate;
import org.sosy_lab.cpachecker.util.predicates.smt.FormulaManagerView;
import org.sosy_lab.cpachecker.util.predicates.smt.Solver;
import org.sosy_lab.cpachecker.util.states.MemoryLocation;
import org.sosy_lab.solver.api.BooleanFormula;

import java.util.Collection;
import java.util.HashSet;
import java.util.List;
import java.util.Map;
import java.util.Set;

/**
 * {@link org.sosy_lab.cpachecker.cpa.predicate.RefinementStrategy RefinementStrategy} that
 * does not refine the precision of PredicateCPA, but of
 * {@link org.sosy_lab.cpachecker.cpa.value.ValueAnalysisCPA ValueAnalysisCPA} and
 * {@link org.sosy_lab.cpachecker.cpa.constraints.ConstraintsCPA ConstraintsCPA}.
 */
class SymbolicPrecisionRefinementStrategy extends PredicateAbstractionRefinementStrategy {

  private final FormulaManagerView formulaManager;

  public SymbolicPrecisionRefinementStrategy(
      final Configuration config,
      final LogManager pLogger,
      final PredicateAbstractionManager pPredAbsMgr,
<<<<<<< HEAD
      final Solver pSolver)
      throws InvalidConfigurationException {
    super(config, pLogger, pPredAbsMgr, pSolver);
    formulaManager = pSolver.getFormulaManager();
=======
      final PredicateStaticRefiner pStaticRefiner,
      final Solver pSolver,
      final FormulaManagerView pFormulaManager,
      Optional<LoopStructure> pLoopStructure
  ) throws InvalidConfigurationException {
    super(config, pLogger, pShutdownNotifier, pPredAbsMgr, pStaticRefiner, pSolver, pLoopStructure);
    formulaManager = pFormulaManager;
>>>>>>> aaaa126a
  }

  @Override
  public void performRefinement(
      final ARGReachedSet pReached,
      final List<ARGState> pAbstractionStatesTrace,
      final List<BooleanFormula> pInterpolants,
      final boolean pRepeatedCounterexample
  ) throws CPAException, InterruptedException {
    if (pRepeatedCounterexample) {
      throw new CPAException("Refinement using predicate refinement failed."
          + "Try using cpa.value.symbolic.refiner.SymbolicValueAnalysisRefiner");
    }

    super.performRefinement(pReached, pAbstractionStatesTrace, pInterpolants,
        pRepeatedCounterexample);
  }

  @Override
<<<<<<< HEAD
  protected void updateARG(PredicatePrecision newPrecision, ARGState pRefinementRoot,
      ARGReachedSet pReached) {
=======
  protected void finishRefinementOfPath(ARGState pUnreachableState,
      List<ARGState> pAffectedStates, ARGReachedSet pReached,
      boolean pRepeatedCounterexample, Set<Property> pPropertiesAtTarget
  ) throws CPAException, InterruptedException {

    final Pair<PredicatePrecision, ARGState> newPrecAndRefinementRoot =
        computeNewPrecision(pUnreachableState, pAffectedStates, pReached, pRepeatedCounterexample, pPropertiesAtTarget);

    final PredicatePrecision newPrecision = newPrecAndRefinementRoot.getFirst();
    final ARGState refinementRoot = newPrecAndRefinementRoot.getSecond();

>>>>>>> aaaa126a
    assert newPrecision.getFunctionPredicates().isEmpty()
        : "Only local predicates allowed, but function predicate exists";
    assert newPrecision.getGlobalPredicates().isEmpty()
        : "Only local predicates allowed, but global predicate exists";

    final Map<CFANode, Collection<AbstractionPredicate>> localPrec =
        newPrecision.getLocalPredicates().asMap();

    Multimap<CFANode, MemoryLocation> valuePrecInc = HashMultimap.create();

    Builder constrPrecInc = Increment.builder();

    for (Map.Entry<CFANode, Collection<AbstractionPredicate>> entry : localPrec.entrySet()) {
      // this is actually the predecessor of a node we will use for precision adjustment
      CFANode currNode = entry.getKey();
      Collection<MemoryLocation> locations = new HashSet<>();

      for (AbstractionPredicate p : entry.getValue()) {
        for (String varName : formulaManager.extractVariableNames(p.getSymbolicAtom())) {
          locations.add(MemoryLocation.valueOf(varName));
        }
      }

      valuePrecInc.putAll(currNode, locations);
      constrPrecInc.locallyTracked(currNode, (Constraint) null); // we only need the node
    }

    final ARGTreePrecisionUpdater precUpdater = ARGTreePrecisionUpdater.getInstance();
    precUpdater.updateARGTree(pReached, pRefinementRoot, valuePrecInc, constrPrecInc.build());
  }
}<|MERGE_RESOLUTION|>--- conflicted
+++ resolved
@@ -27,10 +27,7 @@
 import com.google.common.collect.HashMultimap;
 import com.google.common.collect.Multimap;
 
-<<<<<<< HEAD
-=======
 import org.sosy_lab.common.ShutdownNotifier;
->>>>>>> aaaa126a
 import org.sosy_lab.common.configuration.Configuration;
 import org.sosy_lab.common.configuration.InvalidConfigurationException;
 import org.sosy_lab.common.log.LogManager;
@@ -44,6 +41,7 @@
 import org.sosy_lab.cpachecker.cpa.predicate.PredicateAbstractionManager;
 import org.sosy_lab.cpachecker.cpa.predicate.PredicateAbstractionRefinementStrategy;
 import org.sosy_lab.cpachecker.cpa.predicate.PredicatePrecision;
+import org.sosy_lab.cpachecker.cpa.predicate.PredicateStaticRefiner;
 import org.sosy_lab.cpachecker.cpa.value.symbolic.refiner.ARGTreePrecisionUpdater;
 import org.sosy_lab.cpachecker.exceptions.CPAException;
 import org.sosy_lab.cpachecker.util.LoopStructure;
@@ -73,13 +71,8 @@
   public SymbolicPrecisionRefinementStrategy(
       final Configuration config,
       final LogManager pLogger,
+      final ShutdownNotifier pShutdownNotifier,
       final PredicateAbstractionManager pPredAbsMgr,
-<<<<<<< HEAD
-      final Solver pSolver)
-      throws InvalidConfigurationException {
-    super(config, pLogger, pPredAbsMgr, pSolver);
-    formulaManager = pSolver.getFormulaManager();
-=======
       final PredicateStaticRefiner pStaticRefiner,
       final Solver pSolver,
       final FormulaManagerView pFormulaManager,
@@ -87,7 +80,6 @@
   ) throws InvalidConfigurationException {
     super(config, pLogger, pShutdownNotifier, pPredAbsMgr, pStaticRefiner, pSolver, pLoopStructure);
     formulaManager = pFormulaManager;
->>>>>>> aaaa126a
   }
 
   @Override
@@ -107,10 +99,6 @@
   }
 
   @Override
-<<<<<<< HEAD
-  protected void updateARG(PredicatePrecision newPrecision, ARGState pRefinementRoot,
-      ARGReachedSet pReached) {
-=======
   protected void finishRefinementOfPath(ARGState pUnreachableState,
       List<ARGState> pAffectedStates, ARGReachedSet pReached,
       boolean pRepeatedCounterexample, Set<Property> pPropertiesAtTarget
@@ -122,7 +110,6 @@
     final PredicatePrecision newPrecision = newPrecAndRefinementRoot.getFirst();
     final ARGState refinementRoot = newPrecAndRefinementRoot.getSecond();
 
->>>>>>> aaaa126a
     assert newPrecision.getFunctionPredicates().isEmpty()
         : "Only local predicates allowed, but function predicate exists";
     assert newPrecision.getGlobalPredicates().isEmpty()
@@ -142,7 +129,8 @@
 
       for (AbstractionPredicate p : entry.getValue()) {
         for (String varName : formulaManager.extractVariableNames(p.getSymbolicAtom())) {
-          locations.add(MemoryLocation.valueOf(varName));
+          String nameWithoutIndex = FormulaManagerView.parseName(varName).getFirst();
+          locations.add(MemoryLocation.valueOf(nameWithoutIndex));
         }
       }
 
@@ -150,7 +138,17 @@
       constrPrecInc.locallyTracked(currNode, (Constraint) null); // we only need the node
     }
 
+    updateARGTree(pReached, refinementRoot, valuePrecInc, constrPrecInc.build());
+  }
+
+  private void updateARGTree(
+      final ARGReachedSet pReached,
+      final ARGState pRefinementRoot,
+      final Multimap<CFANode, MemoryLocation> pValuePrecInc,
+      final Increment pConstrPrecInc
+  ) {
+
     final ARGTreePrecisionUpdater precUpdater = ARGTreePrecisionUpdater.getInstance();
-    precUpdater.updateARGTree(pReached, pRefinementRoot, valuePrecInc, constrPrecInc.build());
+    precUpdater.updateARGTree(pReached, pRefinementRoot, pValuePrecInc, pConstrPrecInc);
   }
 }