--- conflicted
+++ resolved
@@ -218,7 +218,6 @@
   private ValueAnalysisState getInitialSuccessor(ValueAnalysisState initialState, CFAEdge initialEdge, Deque<ValueAnalysisState> callstack)
       throws CPATransferException {
 
-<<<<<<< HEAD
       // we enter a function, so lets add the previous state to the stack
       if (initialEdge.getEdgeType() == CFAEdgeType.FunctionCallEdge) {
         callstack.addLast(initialState);
@@ -236,10 +235,7 @@
         initialState = initialState.rebuildStateAfterFunctionCall(callState);
       }
 
-    Collection<ValueAnalysisState> successors = transfer.getAbstractSuccessors(
-=======
     Collection<ValueAnalysisState> successors = transfer.getAbstractSuccessorsForEdge(
->>>>>>> 4bc52b4f
         initialState,
         precision,
         initialEdge);
