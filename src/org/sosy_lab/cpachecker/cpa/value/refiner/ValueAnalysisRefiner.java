/*
 *  CPAchecker is a tool for configurable software verification.
 *  This file is part of CPAchecker.
 *
 *  Copyright (C) 2007-2014  Dirk Beyer
 *  All rights reserved.
 *
 *  Licensed under the Apache License, Version 2.0 (the "License");
 *  you may not use this file except in compliance with the License.
 *  You may obtain a copy of the License at
 *
 *      http://www.apache.org/licenses/LICENSE-2.0
 *
 *  Unless required by applicable law or agreed to in writing, software
 *  distributed under the License is distributed on an "AS IS" BASIS,
 *  WITHOUT WARRANTIES OR CONDITIONS OF ANY KIND, either express or implied.
 *  See the License for the specific language governing permissions and
 *  limitations under the License.
 *
 *
 *  CPAchecker web page:
 *    http://cpachecker.sosy-lab.org
 */
package org.sosy_lab.cpachecker.cpa.value.refiner;

import java.io.PrintStream;
import java.util.ArrayDeque;
import java.util.ArrayList;
import java.util.Collection;
import java.util.Deque;
import java.util.HashMap;
import java.util.HashSet;
import java.util.List;
import java.util.Map;
import java.util.Map.Entry;
import java.util.Set;
import java.util.TreeSet;

import org.sosy_lab.common.ShutdownNotifier;
import org.sosy_lab.common.configuration.Configuration;
import org.sosy_lab.common.configuration.InvalidConfigurationException;
import org.sosy_lab.common.configuration.Option;
import org.sosy_lab.common.configuration.Options;
import org.sosy_lab.common.log.LogManager;
import org.sosy_lab.cpachecker.cfa.CFA;
import org.sosy_lab.cpachecker.core.CPAcheckerResult.Result;
import org.sosy_lab.cpachecker.core.counterexample.RichModel;
import org.sosy_lab.cpachecker.core.defaults.VariableTrackingPrecision;
import org.sosy_lab.cpachecker.core.interfaces.ConfigurableProgramAnalysis;
import org.sosy_lab.cpachecker.core.interfaces.Precision;
import org.sosy_lab.cpachecker.core.reachedset.ReachedSet;
import org.sosy_lab.cpachecker.cpa.arg.ARGPath;
import org.sosy_lab.cpachecker.cpa.arg.ARGReachedSet;
import org.sosy_lab.cpachecker.cpa.arg.ARGState;
import org.sosy_lab.cpachecker.cpa.arg.ARGUtils;
import org.sosy_lab.cpachecker.cpa.predicate.PredicatePrecision;
import org.sosy_lab.cpachecker.cpa.value.ValueAnalysisCPA;
import org.sosy_lab.cpachecker.cpa.value.ValueAnalysisState;
import org.sosy_lab.cpachecker.cpa.value.refiner.utils.SortingPathExtractor;
import org.sosy_lab.cpachecker.cpa.value.refiner.utils.ValueAnalysisFeasibilityChecker;
import org.sosy_lab.cpachecker.cpa.value.refiner.utils.ValueAnalysisInterpolantManager;
import org.sosy_lab.cpachecker.cpa.value.refiner.utils.ValueAnalysisPrefixProvider;
import org.sosy_lab.cpachecker.exceptions.CPAException;
import org.sosy_lab.cpachecker.util.AbstractStates;
import org.sosy_lab.cpachecker.util.CPAs;
import org.sosy_lab.cpachecker.util.Precisions;
import org.sosy_lab.cpachecker.util.refinement.GenericPrefixProvider;
import org.sosy_lab.cpachecker.util.refinement.GenericRefiner;
import org.sosy_lab.cpachecker.util.refinement.InterpolationTree;
import org.sosy_lab.cpachecker.util.refinement.PathExtractor;
import org.sosy_lab.cpachecker.util.refinement.PrefixSelector;
import org.sosy_lab.cpachecker.util.refinement.StrongestPostOperator;
import org.sosy_lab.cpachecker.util.states.MemoryLocation;
import org.sosy_lab.cpachecker.util.statistics.StatCounter;
import org.sosy_lab.cpachecker.util.statistics.StatInt;
import org.sosy_lab.cpachecker.util.statistics.StatKind;
import org.sosy_lab.cpachecker.util.statistics.StatTimer;
import org.sosy_lab.cpachecker.util.statistics.StatisticsWriter;

import com.google.common.base.Predicate;
import com.google.common.base.Predicates;
import com.google.common.collect.Iterables;
import com.google.common.collect.LinkedHashMultimap;
import com.google.common.collect.Maps;
import com.google.common.collect.SetMultimap;
import com.google.common.collect.Sets;

@Options(prefix = "cpa.value.refinement")
public class ValueAnalysisRefiner
    extends GenericRefiner<ValueAnalysisState, ValueAnalysisInterpolant> {

  @Option(secure = true, description = "whether or not to do lazy-abstraction", name = "restart", toUppercase = true)
  private RestartStrategy restartStrategy = RestartStrategy.PIVOT;

  @Option(
      secure = true,
      description = "whether or not to use heuristic to avoid similar, repeated refinements")
  private boolean avoidSimilarRepeatedRefinement = false;

  /**
   * keep log of previous refinements to identify repeated one
   */
  private final Set<Integer> previousRefinementIds = new HashSet<>();

<<<<<<< HEAD
  // statistics
  private final StatCounter refinementCounter = new StatCounter("Number of refinements");
  private final StatInt numberOfTargets = new StatInt(StatKind.SUM, "Number of targets found");
  private final StatTimer refinementTime = new StatTimer("Time for completing refinement");
=======
  private final ValueAnalysisFeasibilityChecker checker;

  private ValueAnalysisConcreteErrorPathAllocator concreteErrorPathAllocator;

  // Statistics
>>>>>>> 8db002d1
  private final StatCounter rootRelocations = new StatCounter("Number of root relocations");
  private final StatCounter repeatedRefinements = new StatCounter("Number of similar, repeated refinements");

  public static ValueAnalysisRefiner create(final ConfigurableProgramAnalysis pCpa)
      throws InvalidConfigurationException {

    final ValueAnalysisCPA valueAnalysisCpa = CPAs.retrieveCPA(pCpa, ValueAnalysisCPA.class);
    if (valueAnalysisCpa == null) {
      throw new InvalidConfigurationException(ValueAnalysisRefiner.class.getSimpleName() + " needs a ValueAnalysisCPA");
    }

    valueAnalysisCpa.injectRefinablePrecision();

    final LogManager logger = valueAnalysisCpa.getLogger();
    final Configuration config = valueAnalysisCpa.getConfiguration();
    final CFA cfa = valueAnalysisCpa.getCFA();

    final StrongestPostOperator<ValueAnalysisState> strongestPostOp =
        new ValueAnalysisStrongestPostOperator(logger, Configuration.builder().build(), cfa);

    final ValueAnalysisFeasibilityChecker checker =
        new ValueAnalysisFeasibilityChecker(strongestPostOp, logger, cfa, config);

    final GenericPrefixProvider<ValueAnalysisState> prefixProvider =
        new ValueAnalysisPrefixProvider(logger, cfa, config);
    final PrefixSelector prefixSelector = new PrefixSelector(cfa.getVarClassification(),
                                                             cfa.getLoopStructure());

    ValueAnalysisRefiner refiner = new ValueAnalysisRefiner(
        checker,
        strongestPostOp,
        new SortingPathExtractor(prefixProvider,
                                 prefixSelector,
                                 logger, config),
        prefixProvider,
        config,
        logger,
        valueAnalysisCpa.getShutdownNotifier(),
        cfa);

    return refiner;
  }

  ValueAnalysisRefiner(
      final ValueAnalysisFeasibilityChecker pFeasibilityChecker,
      final StrongestPostOperator<ValueAnalysisState> pStrongestPostOperator,
      final PathExtractor pPathExtractor,
      final GenericPrefixProvider<ValueAnalysisState> pPrefixProvider,
      final Configuration pConfig, final LogManager pLogger,
      final ShutdownNotifier pShutdownNotifier, final CFA pCfa)
      throws InvalidConfigurationException {

<<<<<<< HEAD
    pConfig.inject(this, ValueAnalysisRefiner.class);

    logger = pLogger;

    interpolator   = new ValueAnalysisPathInterpolator(pConfig, pLogger, pShutdownNotifier, pCfa);
    checker        = new ValueAnalysisFeasibilityChecker(pLogger, pCfa, pConfig);
    prefixProvider = new ValueAnalysisPrefixProvider(pLogger, pCfa, pConfig);
    classifier     = new PrefixSelector(pCfa.getVarClassification(), pCfa.getLoopStructure());

=======
    super(pFeasibilityChecker,
        new ValueAnalysisPathInterpolator(pFeasibilityChecker,
            pStrongestPostOperator,
            pPrefixProvider,
            pConfig, pLogger, pShutdownNotifier, pCfa),
        ValueAnalysisInterpolantManager.getInstance(),
        pPathExtractor,
        pConfig,
        pLogger,
        pShutdownNotifier,
        pCfa);

    pConfig.inject(this, ValueAnalysisRefiner.class);

    checker = pFeasibilityChecker;
>>>>>>> 8db002d1
    concreteErrorPathAllocator = new ValueAnalysisConcreteErrorPathAllocator(pConfig, logger, pCfa.getMachineModel());
  }

  @Override
<<<<<<< HEAD
  public boolean performRefinement(final ReachedSet pReached)
      throws CPAException, InterruptedException {
    return performRefinement(new ARGReachedSet(pReached)).isSpurious();
  }

  public CounterexampleInfo performRefinement(final ARGReachedSet pReached)
      throws CPAException, InterruptedException {
    Collection<ARGState> targets = getTargetStates(pReached);
    List<ARGPath> targetPaths = getTargetPaths(targets);

    // fail hard on a repeated counterexample, this is most definitively a bug
    if (!madeProgress(targetPaths.get(0))) {
      throw new RefinementFailedException(Reason.RepeatedCounterexample, targetPaths.get(0));
    }

    return performRefinement(pReached, targets, targetPaths);
  }

  public CounterexampleInfo performRefinement(final ARGReachedSet pReached, ARGPath targetPath)
      throws CPAException, InterruptedException {
    Collection<ARGState> targets = Collections.singleton(targetPath.getLastState());

    // if the target path is given from outside, do not fail hard on a repeated counterexample:
    // this can happen when the predicate-analysis refinement returns back-to-back target paths
    // that are feasible under predicate-analysis semantics and hands those into the value-analysis
    // refiner, where the in-between value-analysis refinement happens to only affect paths in a
    // (ABE) block, which may not be visible when constructing the target path in the next refinement.
    if (!madeProgress(targetPath)) {
      logger.log(Level.INFO, "The error path given to", getClass().getSimpleName(), "is a repeated counterexample,",
          "so instead, refiner uses an error path extracted from the reachset.");
      targetPath = getTargetPaths(targets).get(0);
    }

    return performRefinement(pReached, targets, Lists.newArrayList(targetPath));
  }

  private CounterexampleInfo performRefinement(final ARGReachedSet pReached,
      Collection<ARGState> targets,
      List<ARGPath> targetPaths)
          throws RefinementFailedException, CPAException, InterruptedException {

    logger.log(Level.FINEST, "performing refinement ...");

    refinementTime.start();
    refinementCounter.inc();
    numberOfTargets.setNextValue(targets.size());

    CounterexampleInfo cex = isAnyPathFeasible(pReached, targetPaths);

    if (cex.isSpurious()) {
      refineUsingInterpolants(pReached, obtainInterpolants(targetPaths));
    }

    refinementTime.stop();

    return cex;
  }

  private void refineUsingInterpolants(final ARGReachedSet pReached, ValueAnalysisInterpolationTree interpolationTree) {

=======
  protected void refineUsingInterpolants(
      final ARGReachedSet pReached,
      final InterpolationTree<ValueAnalysisState, ValueAnalysisInterpolant> pInterpolationTree
  ) {
>>>>>>> 8db002d1
    final boolean predicatePrecisionIsAvailable = isPredicatePrecisionAvailable(pReached);

    Map<ARGState, List<Precision>> refinementInformation = new HashMap<>();
    Collection<ARGState> refinementRoots = pInterpolationTree.obtainRefinementRoots(restartStrategy);

    for (ARGState root : refinementRoots) {
      root = relocateRefinementRoot(root, predicatePrecisionIsAvailable);

      if (refinementRoots.size() == 1 && isSimilarRepeatedRefinement(
          pInterpolationTree.extractPrecisionIncrement(root).values())) {
        root = relocateRepeatedRefinementRoot(root);
      }

      List<Precision> precisions = new ArrayList<>(2);
      // merge the value precisions of the subtree, and refine it
      precisions.add(mergeValuePrecisionsForSubgraph(root, pReached)
          .withIncrement(pInterpolationTree.extractPrecisionIncrement(root)));

      // merge the predicate precisions of the subtree, if available
      if (predicatePrecisionIsAvailable) {
        precisions.add(mergePredicatePrecisionsForSubgraph(root, pReached));
      }

      refinementInformation.put(root, precisions);
    }

    for (Entry<ARGState, List<Precision>> info : refinementInformation.entrySet()) {
      List<Predicate<? super Precision>> precisionTypes = new ArrayList<>(2);

      precisionTypes.add(VariableTrackingPrecision.isMatchingCPAClass(ValueAnalysisCPA.class));
      if (predicatePrecisionIsAvailable) {
        precisionTypes.add(Predicates.instanceOf(PredicatePrecision.class));
      }

      pReached.removeSubtree(info.getKey(), info.getValue(), precisionTypes);
    }
  }

<<<<<<< HEAD
  private ValueAnalysisInterpolationTree obtainInterpolants(List<ARGPath> targetsPaths) throws CPAException,
      InterruptedException {
    ValueAnalysisInterpolationTree interpolationTree = createInterpolationTree(targetsPaths);

    while (interpolationTree.hasNextPathForInterpolation()) {
      performPathInterpolation(interpolationTree);
    }

    if (interpolationTreeExportFile != null && exportInterpolationTree.equals("FINAL")
        && !exportInterpolationTree.equals("ALWAYS")) {
      interpolationTree.exportToDot(interpolationTreeExportFile, refinementCounter.getValue());
    }
    return interpolationTree;
  }

  /**
   * This method creates the interpolation tree. As there is only a single target, it is irrelevant
   * whether to use top-down or bottom-up interpolation, as the tree is degenerated to a list.
   */
  protected ValueAnalysisInterpolationTree createInterpolationTree(List<ARGPath> targetsPaths) {
    return new ValueAnalysisInterpolationTree(logger, targetsPaths, true);
  }

=======
>>>>>>> 8db002d1
  private boolean isPredicatePrecisionAvailable(final ARGReachedSet pReached) {
    return Precisions.extractPrecisionByType(pReached.asReachedSet()
        .getPrecision(pReached.asReachedSet().getFirstState()), PredicatePrecision.class) != null;
  }

<<<<<<< HEAD
  private void performPathInterpolation(ValueAnalysisInterpolationTree interpolationTree) throws CPAException,
      InterruptedException {
    ARGPath errorPath = interpolationTree.getNextPathForInterpolation();

    if (errorPath == ValueAnalysisInterpolationTree.EMPTY_PATH) {
      logger.log(Level.FINEST, "skipping interpolation,"
          + " because false interpolant on path to target state");
      return;
    }

    ValueAnalysisInterpolant initialItp = interpolationTree.getInitialInterpolantForPath(errorPath);

    if (isInitialInterpolantTooWeak(interpolationTree.getRoot(), initialItp, errorPath)) {
      errorPath = ARGUtils.getOnePathTo(errorPath.getLastState());
      initialItp = ValueAnalysisInterpolant.createInitial();
    }

    logger.log(Level.FINEST, "performing interpolation, starting at ", errorPath.getFirstState().getStateId(),
        ", using interpolant ", initialItp);

    interpolationTree.addInterpolants(interpolator.performInterpolation(errorPath, initialItp));

    if (interpolationTreeExportFile != null && exportInterpolationTree.equals("ALWAYS")) {
      interpolationTree.exportToDot(interpolationTreeExportFile, refinementCounter.getValue());
    }
  }

  private boolean isInitialInterpolantTooWeak(ARGState root, ValueAnalysisInterpolant initialItp, ARGPath errorPath)
      throws CPAException, InterruptedException {

    // if the first state of the error path is the root, the interpolant cannot be to weak
    if (errorPath.getFirstState() == root) {
      return false;
    }

    // for all other cases, check if the path is feasible when using the interpolant as initial state
    return checker.isFeasible(errorPath, initialItp.createValueAnalysisState());
  }

  private VariableTrackingPrecision mergeValuePrecisionsForSubgraph(final ARGState pRefinementRoot,
      final ARGReachedSet pReached) {
=======
  private VariableTrackingPrecision mergeValuePrecisionsForSubgraph(
      final ARGState pRefinementRoot,
      final ARGReachedSet pReached
  ) {
>>>>>>> 8db002d1
    // get all unique precisions from the subtree
    Set<VariableTrackingPrecision> uniquePrecisions = Sets.newIdentityHashSet();
    for (ARGState descendant : getNonCoveredStatesInSubgraph(pRefinementRoot)) {
      uniquePrecisions.add(extractValuePrecision(pReached, descendant));
    }

    // join all unique precisions into a single precision
    VariableTrackingPrecision mergedPrecision = Iterables.getLast(uniquePrecisions);
    for (VariableTrackingPrecision precision : uniquePrecisions) {
      mergedPrecision = mergedPrecision.join(precision);
    }

    return mergedPrecision;
  }

  /**
   * Merge all predicate precisions in the subgraph below the refinement root
   * into a new predicate precision
   *
   * @return a new predicate precision containing all predicate precision from
   * the subgraph below the refinement root.
   */
  private PredicatePrecision mergePredicatePrecisionsForSubgraph(
      final ARGState pRefinementRoot,
      final ARGReachedSet pReached
  ) {

    PredicatePrecision mergedPrecision = PredicatePrecision.empty();

    // find all distinct precisions to merge them
    Set<PredicatePrecision> uniquePrecisions = Sets.newIdentityHashSet();
    for (ARGState descendant : getNonCoveredStatesInSubgraph(pRefinementRoot)) {
      uniquePrecisions.add(extractPredicatePrecision(pReached, descendant));
    }

    for (PredicatePrecision precision : uniquePrecisions) {
      mergedPrecision = mergedPrecision.mergeWith(precision);
    }

    return mergedPrecision;
  }

  private VariableTrackingPrecision extractValuePrecision(final ARGReachedSet pReached,
      ARGState state) {
    return (VariableTrackingPrecision) Precisions
        .asIterable(pReached.asReachedSet().getPrecision(state))
        .filter(VariableTrackingPrecision.isMatchingCPAClass(ValueAnalysisCPA.class))
        .get(0);
  }

  protected final PredicatePrecision extractPredicatePrecision(final ARGReachedSet pReached,
      ARGState state) {
    return (PredicatePrecision) Precisions.asIterable(pReached.asReachedSet().getPrecision(state))
        .filter(Predicates.instanceOf(PredicatePrecision.class))
        .get(0);
  }

  private Collection<ARGState> getNonCoveredStatesInSubgraph(ARGState pRoot) {
    Collection<ARGState> subgraph = new HashSet<>();
    for (ARGState state : pRoot.getSubgraph()) {
      if (!state.isCovered()) {
        subgraph.add(state);
      }
    }
    return subgraph;
  }

  /**
   * A simple heuristic to detect similar repeated refinements.
   */
  private boolean isSimilarRepeatedRefinement(Collection<MemoryLocation> currentIncrement) {
    // a refinement is a similar, repeated refinement
    // if the (sorted) precision increment was already added in a previous refinement
    return avoidSimilarRepeatedRefinement && !previousRefinementIds.add(new TreeSet<>(currentIncrement).hashCode());
  }

  /**
   * This method chooses a new refinement root, in a bottom-up fashion along the error path.
   * It either picks the next state on the path sharing the same CFA location, or the (only)
   * child of the ARG root, what ever comes first.
   *
   * @param currentRoot the current refinement root
   * @return the relocated refinement root
   */
  private ARGState relocateRepeatedRefinementRoot(final ARGState currentRoot) {
    repeatedRefinements.inc();
    int currentRootNumber = AbstractStates.extractLocation(currentRoot).getNodeNumber();

    ARGPath path = ARGUtils.getOnePathTo(currentRoot);
    for (ARGState currentState : path.asStatesList().reverse()) {
      // skip identity, because a new root has to be found
      if (currentState == currentRoot) {
        continue;
      }

      if (currentRootNumber == AbstractStates.extractLocation(currentState).getNodeNumber()) {
        return currentState;
      }
    }

    return Iterables.getOnlyElement(path.getFirstState().getChildren());
  }

  private ARGState relocateRefinementRoot(final ARGState pRefinementRoot,
      final boolean  predicatePrecisionIsAvailable) {

    // no relocation needed if only running value analysis,
    // because there, this does slightly degrade performance
    // when running VA+PA, merging/covering and refinements
    // of both CPAs could lead to the state, where in two
    // subsequent refinements, two identical error paths
    // were found, through different parts of the ARG
    // So now, when running VA+PA, the refinement root
    // is set to the lowest common ancestor of those states
    // that are covered by the states in the subtree of the
    // original refinement root
    if(!predicatePrecisionIsAvailable) {
      return pRefinementRoot;
    }

    // no relocation needed if restart at top
    if(restartStrategy == RestartStrategy.ROOT) {
      return pRefinementRoot;
    }

    Set<ARGState> descendants = pRefinementRoot.getSubgraph();
    Set<ARGState> coveredStates = new HashSet<>();
    for (ARGState descendant : descendants) {
      coveredStates.addAll(descendant.getCoveredByThis());
    }
    coveredStates.add(pRefinementRoot);

    // no relocation needed if set of descendants is closed under coverage
    if(descendants.containsAll(coveredStates)) {
      return pRefinementRoot;
    }

    Map<ARGState, ARGState> predecessorRelation = Maps.newHashMap();
    SetMultimap<ARGState, ARGState> successorRelation = LinkedHashMultimap.create();

    Deque<ARGState> todo = new ArrayDeque<>(coveredStates);
    ARGState coverageTreeRoot = null;

    // build the coverage tree, bottom-up, starting from the covered states
    while (!todo.isEmpty()) {
      final ARGState currentState = todo.removeFirst();

      if (currentState.getParents().iterator().hasNext()) {
        ARGState parentState = currentState.getParents().iterator().next();
        todo.add(parentState);
        predecessorRelation.put(currentState, parentState);
        successorRelation.put(parentState, currentState);

      } else if (coverageTreeRoot == null) {
        coverageTreeRoot = currentState;
      }
    }

    // starting from the root of the coverage tree,
    // the new refinement root is either the first node
    // having two or more children, or the original
    // refinement root, what ever comes first
    ARGState newRefinementRoot = coverageTreeRoot;
    while (successorRelation.get(newRefinementRoot).size() == 1 && newRefinementRoot != pRefinementRoot) {
      newRefinementRoot = Iterables.getOnlyElement(successorRelation.get(newRefinementRoot));
    }

    rootRelocations.inc();
    return newRefinementRoot;
  }

  /**
   * This method creates a model for the given error path.
   *
   * @param errorPath the error path for which to create the model
   * @return the model for the given error path
   * @throws InterruptedException
   * @throws CPAException
   */
  @Override
  protected RichModel createModel(ARGPath errorPath) throws InterruptedException, CPAException {
    return concreteErrorPathAllocator.allocateAssignmentsToPath(checker.evaluate(errorPath));
  }

  @Override
  protected void printAdditionalStatistics(PrintStream pOut, Result pResult, ReachedSet pReached) {
    StatisticsWriter writer = StatisticsWriter.writingStatisticsTo(pOut);

<<<<<<< HEAD
      @Override
      public String getName() {
        return ValueAnalysisRefiner.this.getClass().getSimpleName();
      }

      @Override
      public void printStatistics(final PrintStream pOut, final Result pResult, final ReachedSet pReached) {
        StatisticsWriter writer = StatisticsWriter.writingStatisticsTo(pOut);
        writer.put(refinementCounter)
          .put(numberOfTargets)
          .put(refinementTime);

        // delegate to interpolator for statistics obtained there
        interpolator.printStatistics(pOut, pResult, pReached);

        writer.put(rootRelocations)
          .put(repeatedRefinements);
      }
    });
  }

  private int obtainErrorPathId(ARGPath path) {
    return path.toString().hashCode();
  }

  /**
   * The strategy to determine where to restart the analysis after a successful refinement.
   * {@link #ROOT} means that the analysis is restarted from the root of the ARG
   * {@link #PIVOT} means that the analysis is restarted from the lowest possible refinement root, i.e.,
   *  the first ARGNode associated with a non-trivial interpolant (cf. Lazy Abstraction, 2002)
   * {@link #COMMON} means that the analysis is restarted from lowest ancestor common to all refinement roots, if more
   * than two refinement roots where identified
   */
  public enum RestartStrategy {
    ROOT,
    PIVOT,
    COMMON
=======
    writer.put(rootRelocations)
        .put(repeatedRefinements);
>>>>>>> 8db002d1
  }
}
<|MERGE_RESOLUTION|>--- conflicted
+++ resolved
@@ -102,18 +102,11 @@
    */
   private final Set<Integer> previousRefinementIds = new HashSet<>();
 
-<<<<<<< HEAD
-  // statistics
-  private final StatCounter refinementCounter = new StatCounter("Number of refinements");
-  private final StatInt numberOfTargets = new StatInt(StatKind.SUM, "Number of targets found");
-  private final StatTimer refinementTime = new StatTimer("Time for completing refinement");
-=======
   private final ValueAnalysisFeasibilityChecker checker;
 
   private ValueAnalysisConcreteErrorPathAllocator concreteErrorPathAllocator;
 
   // Statistics
->>>>>>> 8db002d1
   private final StatCounter rootRelocations = new StatCounter("Number of root relocations");
   private final StatCounter repeatedRefinements = new StatCounter("Number of similar, repeated refinements");
 
@@ -166,17 +159,6 @@
       final ShutdownNotifier pShutdownNotifier, final CFA pCfa)
       throws InvalidConfigurationException {
 
-<<<<<<< HEAD
-    pConfig.inject(this, ValueAnalysisRefiner.class);
-
-    logger = pLogger;
-
-    interpolator   = new ValueAnalysisPathInterpolator(pConfig, pLogger, pShutdownNotifier, pCfa);
-    checker        = new ValueAnalysisFeasibilityChecker(pLogger, pCfa, pConfig);
-    prefixProvider = new ValueAnalysisPrefixProvider(pLogger, pCfa, pConfig);
-    classifier     = new PrefixSelector(pCfa.getVarClassification(), pCfa.getLoopStructure());
-
-=======
     super(pFeasibilityChecker,
         new ValueAnalysisPathInterpolator(pFeasibilityChecker,
             pStrongestPostOperator,
@@ -192,78 +174,14 @@
     pConfig.inject(this, ValueAnalysisRefiner.class);
 
     checker = pFeasibilityChecker;
->>>>>>> 8db002d1
     concreteErrorPathAllocator = new ValueAnalysisConcreteErrorPathAllocator(pConfig, logger, pCfa.getMachineModel());
   }
 
   @Override
-<<<<<<< HEAD
-  public boolean performRefinement(final ReachedSet pReached)
-      throws CPAException, InterruptedException {
-    return performRefinement(new ARGReachedSet(pReached)).isSpurious();
-  }
-
-  public CounterexampleInfo performRefinement(final ARGReachedSet pReached)
-      throws CPAException, InterruptedException {
-    Collection<ARGState> targets = getTargetStates(pReached);
-    List<ARGPath> targetPaths = getTargetPaths(targets);
-
-    // fail hard on a repeated counterexample, this is most definitively a bug
-    if (!madeProgress(targetPaths.get(0))) {
-      throw new RefinementFailedException(Reason.RepeatedCounterexample, targetPaths.get(0));
-    }
-
-    return performRefinement(pReached, targets, targetPaths);
-  }
-
-  public CounterexampleInfo performRefinement(final ARGReachedSet pReached, ARGPath targetPath)
-      throws CPAException, InterruptedException {
-    Collection<ARGState> targets = Collections.singleton(targetPath.getLastState());
-
-    // if the target path is given from outside, do not fail hard on a repeated counterexample:
-    // this can happen when the predicate-analysis refinement returns back-to-back target paths
-    // that are feasible under predicate-analysis semantics and hands those into the value-analysis
-    // refiner, where the in-between value-analysis refinement happens to only affect paths in a
-    // (ABE) block, which may not be visible when constructing the target path in the next refinement.
-    if (!madeProgress(targetPath)) {
-      logger.log(Level.INFO, "The error path given to", getClass().getSimpleName(), "is a repeated counterexample,",
-          "so instead, refiner uses an error path extracted from the reachset.");
-      targetPath = getTargetPaths(targets).get(0);
-    }
-
-    return performRefinement(pReached, targets, Lists.newArrayList(targetPath));
-  }
-
-  private CounterexampleInfo performRefinement(final ARGReachedSet pReached,
-      Collection<ARGState> targets,
-      List<ARGPath> targetPaths)
-          throws RefinementFailedException, CPAException, InterruptedException {
-
-    logger.log(Level.FINEST, "performing refinement ...");
-
-    refinementTime.start();
-    refinementCounter.inc();
-    numberOfTargets.setNextValue(targets.size());
-
-    CounterexampleInfo cex = isAnyPathFeasible(pReached, targetPaths);
-
-    if (cex.isSpurious()) {
-      refineUsingInterpolants(pReached, obtainInterpolants(targetPaths));
-    }
-
-    refinementTime.stop();
-
-    return cex;
-  }
-
-  private void refineUsingInterpolants(final ARGReachedSet pReached, ValueAnalysisInterpolationTree interpolationTree) {
-
-=======
   protected void refineUsingInterpolants(
       final ARGReachedSet pReached,
       final InterpolationTree<ValueAnalysisState, ValueAnalysisInterpolant> pInterpolationTree
   ) {
->>>>>>> 8db002d1
     final boolean predicatePrecisionIsAvailable = isPredicatePrecisionAvailable(pReached);
 
     Map<ARGState, List<Precision>> refinementInformation = new HashMap<>();
@@ -302,85 +220,15 @@
     }
   }
 
-<<<<<<< HEAD
-  private ValueAnalysisInterpolationTree obtainInterpolants(List<ARGPath> targetsPaths) throws CPAException,
-      InterruptedException {
-    ValueAnalysisInterpolationTree interpolationTree = createInterpolationTree(targetsPaths);
-
-    while (interpolationTree.hasNextPathForInterpolation()) {
-      performPathInterpolation(interpolationTree);
-    }
-
-    if (interpolationTreeExportFile != null && exportInterpolationTree.equals("FINAL")
-        && !exportInterpolationTree.equals("ALWAYS")) {
-      interpolationTree.exportToDot(interpolationTreeExportFile, refinementCounter.getValue());
-    }
-    return interpolationTree;
-  }
-
-  /**
-   * This method creates the interpolation tree. As there is only a single target, it is irrelevant
-   * whether to use top-down or bottom-up interpolation, as the tree is degenerated to a list.
-   */
-  protected ValueAnalysisInterpolationTree createInterpolationTree(List<ARGPath> targetsPaths) {
-    return new ValueAnalysisInterpolationTree(logger, targetsPaths, true);
-  }
-
-=======
->>>>>>> 8db002d1
   private boolean isPredicatePrecisionAvailable(final ARGReachedSet pReached) {
     return Precisions.extractPrecisionByType(pReached.asReachedSet()
         .getPrecision(pReached.asReachedSet().getFirstState()), PredicatePrecision.class) != null;
   }
 
-<<<<<<< HEAD
-  private void performPathInterpolation(ValueAnalysisInterpolationTree interpolationTree) throws CPAException,
-      InterruptedException {
-    ARGPath errorPath = interpolationTree.getNextPathForInterpolation();
-
-    if (errorPath == ValueAnalysisInterpolationTree.EMPTY_PATH) {
-      logger.log(Level.FINEST, "skipping interpolation,"
-          + " because false interpolant on path to target state");
-      return;
-    }
-
-    ValueAnalysisInterpolant initialItp = interpolationTree.getInitialInterpolantForPath(errorPath);
-
-    if (isInitialInterpolantTooWeak(interpolationTree.getRoot(), initialItp, errorPath)) {
-      errorPath = ARGUtils.getOnePathTo(errorPath.getLastState());
-      initialItp = ValueAnalysisInterpolant.createInitial();
-    }
-
-    logger.log(Level.FINEST, "performing interpolation, starting at ", errorPath.getFirstState().getStateId(),
-        ", using interpolant ", initialItp);
-
-    interpolationTree.addInterpolants(interpolator.performInterpolation(errorPath, initialItp));
-
-    if (interpolationTreeExportFile != null && exportInterpolationTree.equals("ALWAYS")) {
-      interpolationTree.exportToDot(interpolationTreeExportFile, refinementCounter.getValue());
-    }
-  }
-
-  private boolean isInitialInterpolantTooWeak(ARGState root, ValueAnalysisInterpolant initialItp, ARGPath errorPath)
-      throws CPAException, InterruptedException {
-
-    // if the first state of the error path is the root, the interpolant cannot be to weak
-    if (errorPath.getFirstState() == root) {
-      return false;
-    }
-
-    // for all other cases, check if the path is feasible when using the interpolant as initial state
-    return checker.isFeasible(errorPath, initialItp.createValueAnalysisState());
-  }
-
-  private VariableTrackingPrecision mergeValuePrecisionsForSubgraph(final ARGState pRefinementRoot,
-      final ARGReachedSet pReached) {
-=======
   private VariableTrackingPrecision mergeValuePrecisionsForSubgraph(
       final ARGState pRefinementRoot,
       final ARGReachedSet pReached
   ) {
->>>>>>> 8db002d1
     // get all unique precisions from the subtree
     Set<VariableTrackingPrecision> uniquePrecisions = Sets.newIdentityHashSet();
     for (ARGState descendant : getNonCoveredStatesInSubgraph(pRefinementRoot)) {
@@ -569,47 +417,7 @@
   protected void printAdditionalStatistics(PrintStream pOut, Result pResult, ReachedSet pReached) {
     StatisticsWriter writer = StatisticsWriter.writingStatisticsTo(pOut);
 
-<<<<<<< HEAD
-      @Override
-      public String getName() {
-        return ValueAnalysisRefiner.this.getClass().getSimpleName();
-      }
-
-      @Override
-      public void printStatistics(final PrintStream pOut, final Result pResult, final ReachedSet pReached) {
-        StatisticsWriter writer = StatisticsWriter.writingStatisticsTo(pOut);
-        writer.put(refinementCounter)
-          .put(numberOfTargets)
-          .put(refinementTime);
-
-        // delegate to interpolator for statistics obtained there
-        interpolator.printStatistics(pOut, pResult, pReached);
-
-        writer.put(rootRelocations)
-          .put(repeatedRefinements);
-      }
-    });
-  }
-
-  private int obtainErrorPathId(ARGPath path) {
-    return path.toString().hashCode();
-  }
-
-  /**
-   * The strategy to determine where to restart the analysis after a successful refinement.
-   * {@link #ROOT} means that the analysis is restarted from the root of the ARG
-   * {@link #PIVOT} means that the analysis is restarted from the lowest possible refinement root, i.e.,
-   *  the first ARGNode associated with a non-trivial interpolant (cf. Lazy Abstraction, 2002)
-   * {@link #COMMON} means that the analysis is restarted from lowest ancestor common to all refinement roots, if more
-   * than two refinement roots where identified
-   */
-  public enum RestartStrategy {
-    ROOT,
-    PIVOT,
-    COMMON
-=======
     writer.put(rootRelocations)
         .put(repeatedRefinements);
->>>>>>> 8db002d1
   }
 }
