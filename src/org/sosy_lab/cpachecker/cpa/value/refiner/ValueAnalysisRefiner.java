--- conflicted
+++ resolved
@@ -244,9 +244,9 @@
       }
 
       // merge the value precisions of the subtree, and refine it
-<<<<<<< HEAD
       Multimap<CFANode, MemoryLocation> increment = pInterpolationTree.extractPrecisionIncrement(root);
-      VariableTrackingPrecision oldPrecision = mergeValuePrecisionsForSubgraph(root, pReached);
+      VariableTrackingPrecision oldPrecision =
+          mergeValuePrecisionsForSubgraph(root, pReached.asReachedSet());
       precisions.add(oldPrecision.withIncrement(increment));
       // Process Variable Precision in MAVNotifier.
       VariableTrackingPrecision variablePrecision =
@@ -258,21 +258,13 @@
 
       // merge the predicate precisions of the subtree, if available
       if (predicatePrecisionIsAvailable) {
-        precisions.add(mergePredicatePrecisionsForSubgraph(root, pReached));
+        precisions.add(findAllPredicatesFromSubgraph(root, reached));
         // Process Predicate Precision in MAVNotifier
         PredicatePrecision predicatePrecision = (PredicatePrecision) precisions.get(1);
         if (!predicatePrecision.isEmpty())
         {
           AnalysisNotifier.getInstance().onPrecisionIncrementCreate(predicatePrecision);
         }
-=======
-      precisions.add(
-          basePrecision.withIncrement(pInterpolationTree.extractPrecisionIncrement(root)));
-
-      // merge the predicate precisions of the subtree, if available
-      if (predicatePrecisionIsAvailable) {
-        precisions.add(findAllPredicatesFromSubgraph(root, reached));
->>>>>>> 4ae4448b
       }
 
       refinementInformation.put(root, precisions);
