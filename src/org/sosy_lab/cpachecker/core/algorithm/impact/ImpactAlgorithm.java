--- conflicted
+++ resolved
@@ -2,7 +2,7 @@
  *  CPAchecker is a tool for configurable software verification.
  *  This file is part of CPAchecker.
  *
- *  Copyright (C) 2007-2011  Dirk Beyer
+ *  Copyright (C) 2007-2013  Dirk Beyer
  *  All rights reserved.
  *
  *  Licensed under the Apache License, Version 2.0 (the "License");
@@ -42,6 +42,7 @@
 import org.sosy_lab.common.configuration.InvalidConfigurationException;
 import org.sosy_lab.common.configuration.Option;
 import org.sosy_lab.common.configuration.Options;
+import org.sosy_lab.cpachecker.cfa.CFA;
 import org.sosy_lab.cpachecker.cfa.model.CFAEdge;
 import org.sosy_lab.cpachecker.cfa.model.CFANode;
 import org.sosy_lab.cpachecker.core.CPAcheckerResult.Result;
@@ -56,19 +57,18 @@
 import org.sosy_lab.cpachecker.cpa.arg.ARGState;
 import org.sosy_lab.cpachecker.exceptions.CPAException;
 import org.sosy_lab.cpachecker.exceptions.CPATransferException;
-import org.sosy_lab.cpachecker.util.predicates.CachingPathFormulaManager;
-import org.sosy_lab.cpachecker.util.predicates.ExtendedFormulaManager;
 import org.sosy_lab.cpachecker.util.predicates.FormulaManagerFactory;
-import org.sosy_lab.cpachecker.util.predicates.PathFormula;
-import org.sosy_lab.cpachecker.util.predicates.PathFormulaManagerImpl;
-import org.sosy_lab.cpachecker.util.predicates.SSAMap;
 import org.sosy_lab.cpachecker.util.predicates.Solver;
-import org.sosy_lab.cpachecker.util.predicates.interfaces.Formula;
+import org.sosy_lab.cpachecker.util.predicates.interfaces.BooleanFormula;
 import org.sosy_lab.cpachecker.util.predicates.interfaces.PathFormulaManager;
-import org.sosy_lab.cpachecker.util.predicates.interfaces.TheoremProver;
+import org.sosy_lab.cpachecker.util.predicates.interfaces.view.BooleanFormulaManagerView;
+import org.sosy_lab.cpachecker.util.predicates.interfaces.view.FormulaManagerView;
 import org.sosy_lab.cpachecker.util.predicates.interpolation.CounterexampleTraceInfo;
 import org.sosy_lab.cpachecker.util.predicates.interpolation.InterpolationManager;
-import org.sosy_lab.cpachecker.util.predicates.interpolation.UninstantiatingInterpolationManager;
+import org.sosy_lab.cpachecker.util.predicates.pathformula.CachingPathFormulaManager;
+import org.sosy_lab.cpachecker.util.predicates.pathformula.PathFormula;
+import org.sosy_lab.cpachecker.util.predicates.pathformula.PathFormulaManagerImpl;
+import org.sosy_lab.cpachecker.util.predicates.pathformula.SSAMap;
 
 import com.google.common.collect.Iterables;
 import com.google.common.collect.Lists;
@@ -84,11 +84,11 @@
 
   private final ConfigurableProgramAnalysis cpa;
 
-  private final ExtendedFormulaManager fmgr;
+  private final FormulaManagerView fmgr;
+  private final BooleanFormulaManagerView bfmgr;
   private final PathFormulaManager pfmgr;
-  private final TheoremProver prover;
   private final Solver solver;
-  private final InterpolationManager<Formula> imgr;
+  private final InterpolationManager imgr;
 
   private final Timer expandTime = new Timer();
   private final Timer forceCoverTime = new Timer();
@@ -115,9 +115,9 @@
       out.println("  Time for cover:                   " + coverTime);
       out.println("Time spent by solver for reasoning: " + solver.solverTime);
       out.println();
-      out.println("Number of implication checks:       " + solver.implicationChecks);
-      out.println("  trivial:                          " + solver.trivialImplicationChecks);
-      out.println("  cached:                           " + solver.cachedImplicationChecks);
+      out.println("Number of SMT sat checks:           " + solver.satChecks);
+      out.println("  trivial:                          " + solver.trivialSatChecks);
+      out.println("  cached:                           " + solver.cachedSatChecks);
       out.println("Number of refinements:              " + refinementTime.getNumberOfIntervals());
       if (useForcedCovering) {
         out.println("Number of forced coverings:         " + forceCoverTime.getNumberOfIntervals());
@@ -130,36 +130,23 @@
   private boolean useForcedCovering = true;
 
 
-<<<<<<< HEAD
-  public ImpactAlgorithm(Configuration config, LogManager pLogger, ConfigurableProgramAnalysis pCpa) throws InvalidConfigurationException, CPAException {
-=======
   public ImpactAlgorithm(Configuration config, LogManager pLogger,
       ShutdownNotifier pShutdownNotifier,
       ConfigurableProgramAnalysis pCpa, CFA cfa) throws InvalidConfigurationException, CPAException {
->>>>>>> 30d65383
     config.inject(this);
     logger = pLogger;
     cpa = pCpa;
 
-<<<<<<< HEAD
-    FormulaManagerFactory factory = new FormulaManagerFactory(config, pLogger);
-    fmgr = new ExtendedFormulaManager(factory.getFormulaManager(), config, logger);
-    pfmgr = new CachingPathFormulaManager(new PathFormulaManagerImpl(fmgr, config, logger));
-    prover = factory.createTheoremProver();
-    solver = new Solver(fmgr, prover);
-    imgr = new UninstantiatingInterpolationManager(fmgr, pfmgr, solver, factory, config, logger);
-=======
     FormulaManagerFactory factory = new FormulaManagerFactory(config, pLogger, pShutdownNotifier);
     fmgr = new FormulaManagerView(factory.getFormulaManager(), config, logger);
     bfmgr = fmgr.getBooleanFormulaManager();
     pfmgr = new CachingPathFormulaManager(new PathFormulaManagerImpl(fmgr, config, logger, cfa.getMachineModel()));
     solver = new Solver(fmgr, factory);
     imgr = new InterpolationManager(fmgr, pfmgr, solver, factory, config, pShutdownNotifier, logger);
->>>>>>> 30d65383
   }
 
   public AbstractState getInitialState(CFANode location) {
-    return new Vertex(fmgr.makeTrue(), cpa.getInitialState(location));
+    return new Vertex(bfmgr, bfmgr.makeBoolean(true), cpa.getInitialState(location));
   }
 
   public Precision getInitialPrecision(CFANode location) {
@@ -188,12 +175,12 @@
         if (successors.isEmpty()) {
           // edge not feasible
           // create fake vertex
-          new Vertex(v, fmgr.makeFalse(), null);
+          new Vertex(bfmgr, v, bfmgr.makeBoolean(false), null);
           continue;
         }
         assert successors.size() == 1;
 
-        Vertex w = new Vertex(v, fmgr.makeTrue(), Iterables.getOnlyElement(successors));
+        Vertex w = new Vertex(bfmgr, v, bfmgr.makeBoolean(true), Iterables.getOnlyElement(successors));
         reached.add(w, precision);
         reached.popFromWaitlist(); // we don't use the waitlist
       }
@@ -205,7 +192,7 @@
   private List<Vertex> refine(final Vertex v) throws CPAException, InterruptedException {
     refinementTime.start();
     try {
-      assert (v.isTarget() && !v.getStateFormula().isFalse());
+      assert (v.isTarget() && ! bfmgr.isFalse(v.getStateFormula()));
 
       logger.log(Level.FINER, "Refinement on " + v);
 
@@ -214,10 +201,10 @@
       path = path.subList(1, path.size()); // skip root element, it has no formula
 
       // build list of formulas for edges
-      List<Formula> pathFormulas = new ArrayList<Formula>(path.size());
+      List<BooleanFormula> pathFormulas = new ArrayList<>(path.size());
       addPathFormulasToList(path, pathFormulas);
 
-      CounterexampleTraceInfo<Formula> cex = imgr.buildCounterexampleTrace(pathFormulas, Collections.<ARGState>emptySet());
+      CounterexampleTraceInfo cex = imgr.buildCounterexampleTrace(pathFormulas, Collections.<ARGState>emptySet());
 
       if (!cex.isSpurious()) {
         return Collections.emptyList(); // real counterexample
@@ -226,29 +213,31 @@
       logger.log(Level.FINER, "Refinement successful");
 
       path = path.subList(0, path.size()-1); // skip last element, itp is always false there
-      assert cex.getPredicatesForRefinement().size() ==  path.size();
-
-      List<Vertex> changedElements = new ArrayList<Vertex>();
-
-      for (Pair<Formula, Vertex> interpolationPoint : Pair.zipList(cex.getPredicatesForRefinement(), path)) {
-        Formula itp = interpolationPoint.getFirst();
+      assert cex.getInterpolants().size() ==  path.size();
+
+      List<Vertex> changedElements = new ArrayList<>();
+
+      for (Pair<BooleanFormula, Vertex> interpolationPoint : Pair.zipList(cex.getInterpolants(), path)) {
+        BooleanFormula itp = interpolationPoint.getFirst();
         Vertex w = interpolationPoint.getSecond();
 
-        if (itp.isTrue()) {
+        if (bfmgr.isTrue(itp)) {
           continue;
         }
 
-        Formula stateFormula = w.getStateFormula();
+        itp = fmgr.uninstantiate(itp);
+
+        BooleanFormula stateFormula = w.getStateFormula();
         if (!solver.implies(stateFormula, itp)) {
-          w.setStateFormula(fmgr.makeAnd(stateFormula, itp));
+          w.setStateFormula(bfmgr.and(stateFormula, itp));
           w.cleanCoverage();
           changedElements.add(w);
         }
       }
 
       // itp of last element is always false, set it
-      if (!v.getStateFormula().isFalse()) {
-        v.setStateFormula(fmgr.makeFalse());
+      if (! bfmgr.isFalse(v.getStateFormula())) {
+        v.setStateFormula(bfmgr.makeBoolean(false));
         v.cleanCoverage();
         changedElements.add(v);
       }
@@ -305,10 +294,10 @@
    * @throws InterruptedException
    */
   private boolean forceCover(Vertex v, Vertex w, Precision prec) throws CPAException, InterruptedException {
-    List<Vertex> path = new ArrayList<Vertex>();
+    List<Vertex> path = new ArrayList<>();
     Vertex x = v;
     {
-      Set<Vertex> parentsOfW = new HashSet<Vertex>(getPathFromRootTo(w));
+      Set<Vertex> parentsOfW = new HashSet<>(getPathFromRootTo(w));
 
       while (!parentsOfW.contains(x)) {
         path.add(x);
@@ -322,7 +311,7 @@
     // x is common ancestor
     // path is ]x; v] (path from x to v, excluding x, including v)
 
-    List<Formula> formulas = new ArrayList<Formula>(path.size()+2);
+    List<BooleanFormula> formulas = new ArrayList<>(path.size()+2);
     {
       PathFormula pf = pfmgr.makeEmptyPathFormula();
       formulas.add(fmgr.instantiate(x.getStateFormula(), SSAMap.emptySSAMap().withDefault(1)));
@@ -333,13 +322,13 @@
         pf = pfmgr.makeEmptyPathFormula(pf); // reset formula, keep SSAMap
       }
 
-      formulas.add(fmgr.makeNot(fmgr.instantiate(w.getStateFormula(), pf.getSsa().withDefault(1))));
+      formulas.add(bfmgr.not(fmgr.instantiate(w.getStateFormula(), pf.getSsa().withDefault(1))));
     }
 
     path.add(0, x); // now path is [x; v] (including x and v)
     assert formulas.size() == path.size() + 1;
 
-    CounterexampleTraceInfo<Formula> interpolantInfo = imgr.buildCounterexampleTrace(formulas, Collections.<ARGState>emptySet());
+    CounterexampleTraceInfo interpolantInfo = imgr.buildCounterexampleTrace(formulas, Collections.<ARGState>emptySet());
 
     if (!interpolantInfo.isSpurious()) {
       logger.log(Level.FINER, "Forced covering unsuccessful.");
@@ -350,23 +339,25 @@
     logger.log(Level.FINER, "Forced covering successful.");
 
 
-    List<Formula> interpolants = interpolantInfo.getPredicatesForRefinement();
+    List<BooleanFormula> interpolants = interpolantInfo.getInterpolants();
     assert interpolants.size() == formulas.size() - 1;
     assert interpolants.size() ==  path.size();
 
-    List<Vertex> changedElements = new ArrayList<Vertex>();
-
-    for (Pair<Formula, Vertex> interpolationPoint : Pair.zipList(interpolants, path)) {
-      Formula itp = interpolationPoint.getFirst();
+    List<Vertex> changedElements = new ArrayList<>();
+
+    for (Pair<BooleanFormula, Vertex> interpolationPoint : Pair.zipList(interpolants, path)) {
+      BooleanFormula itp = interpolationPoint.getFirst();
       Vertex p = interpolationPoint.getSecond();
 
-      if (itp.isTrue()) {
+      if (bfmgr.isTrue(itp)) {
         continue;
       }
 
-      Formula stateFormula = p.getStateFormula();
+      itp = fmgr.uninstantiate(itp);
+
+      BooleanFormula stateFormula = p.getStateFormula();
       if (!solver.implies(stateFormula, itp)) {
-        p.setStateFormula(fmgr.makeAnd(stateFormula, itp));
+        p.setStateFormula(bfmgr.and(stateFormula, itp));
         p.cleanCoverage();
         changedElements.add(p);
       }
@@ -420,7 +411,7 @@
         }
       }
 
-      assert v.getStateFormula().isFalse();
+      assert bfmgr.isFalse(v.getStateFormula());
       return true; // no need to expand further
     }
 
@@ -448,7 +439,7 @@
 
     expand(v, reached);
     for (Vertex w : v.getChildren()) {
-      if (!w.getStateFormula().isFalse()) {
+      if (!bfmgr.isFalse(w.getStateFormula())) {
         dfs(w, reached);
       }
     }
@@ -485,7 +476,7 @@
     }
   }
 
-  private void addPathFormulasToList(List<Vertex> path, List<Formula> pathFormulas) throws CPATransferException {
+  private void addPathFormulasToList(List<Vertex> path, List<BooleanFormula> pathFormulas) throws CPATransferException {
     PathFormula pf = pfmgr.makeEmptyPathFormula();
     for (Vertex w : path) {
       pf = pfmgr.makeAnd(pf, w.getIncomingEdge());
@@ -495,7 +486,7 @@
   }
 
   private List<Vertex> getPathFromRootTo(Vertex v) {
-    List<Vertex> path = new ArrayList<Vertex>();
+    List<Vertex> path = new ArrayList<>();
 
     Vertex w = v;
     while (w.hasParent()) {
