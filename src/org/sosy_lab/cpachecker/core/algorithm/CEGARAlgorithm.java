--- conflicted
+++ resolved
@@ -141,20 +141,16 @@
       secure = true,
       name = "refiner",
       required = true,
-      description =
-          "Which refinement algorithm to use? "
-              + "(give class name, required for CEGAR) If the package name starts with "
-              + "'org.sosy_lab.cpachecker.', this prefix can be omitted."
-    )
+      description = "Which refinement algorithm to use? "
+          + "(give class name, required for CEGAR) If the package name starts with "
+          + "'org.sosy_lab.cpachecker.', this prefix can be omitted.")
     @ClassOption(packagePrefix = "org.sosy_lab.cpachecker")
     private Refiner.Factory refinerFactory;
 
     @Option(
       secure = true,
       name = "globalRefinement",
-      description =
-          "Whether to do refinement immediately after finding an error state, or globally after the ARG has been unrolled completely."
-    )
+      description = "Whether to do refinement immediately after finding an error state, or globally after the ARG has been unrolled completely.")
     private boolean globalRefinement = false;
 
     /*
@@ -163,8 +159,7 @@
      */
     @Option(
       name = "maxIterations",
-      description = "Max number of refinement iterations, -1 for no limit"
-    )
+      description = "Max number of refinement iterations, -1 for no limit")
     private int maxRefinementNum = -1;
 
     private final AlgorithmFactory algorithmFactory;
@@ -196,7 +191,11 @@
     @Override
     public CEGARAlgorithm newInstance() {
       return new CEGARAlgorithm(
-          algorithmFactory.newInstance(), refiner, logger, globalRefinement, maxRefinementNum);
+          algorithmFactory.newInstance(),
+          refiner,
+          logger,
+          globalRefinement,
+          maxRefinementNum);
     }
   }
 
@@ -208,31 +207,6 @@
   private final Algorithm algorithm;
   private final Refiner mRefiner;
 
-<<<<<<< HEAD
-
-  public Refiner getmRefiner() {
-    return mRefiner;
-  }
-
-  public CEGARAlgorithm(Algorithm algorithm, ConfigurableProgramAnalysis pCpa, Configuration config, LogManager logger) throws InvalidConfigurationException, CPAException {
-    config.inject(this);
-    verifyNotNull(refinerFactory);
-    this.algorithm = algorithm;
-    this.logger = logger;
-
-    mRefiner = refinerFactory.create(pCpa);
-    new CEGARMBean(); // don't store it because we wouldn't know when to unregister anyway
-  }
-
-  /**
-   * This constructor gets a Refiner object instead of generating it
-   * from the refiner parameter.
-   */
-  public CEGARAlgorithm(Algorithm algorithm, Refiner pRefiner, Configuration config, LogManager logger) throws InvalidConfigurationException {
-    config.inject(this);
-    this.algorithm = algorithm;
-    this.logger = logger;
-=======
   /** This constructor gets a Refiner object instead of generating it from the refiner parameter. */
   private CEGARAlgorithm(
       Algorithm pAlgorithm,
@@ -241,7 +215,6 @@
       boolean pGlobalRefinement,
       int pMaxRefinementNum) {
     algorithm = pAlgorithm;
->>>>>>> d7e9f636
     mRefiner = Preconditions.checkNotNull(pRefiner);
     logger = pLogger;
     globalRefinement = pGlobalRefinement;
