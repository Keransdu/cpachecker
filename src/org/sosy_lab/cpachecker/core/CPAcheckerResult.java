--- conflicted
+++ resolved
@@ -1,11 +1,26 @@
-// This file is part of CPAchecker,
-// a tool for configurable software verification:
-// https://cpachecker.sosy-lab.org
-//
-// SPDX-FileCopyrightText: 2007-2020 Dirk Beyer <https://www.sosy-lab.org>
-//
-// SPDX-License-Identifier: Apache-2.0
-
+/*
+ *  CPAchecker is a tool for configurable software verification.
+ *  This file is part of CPAchecker.
+ *
+ *  Copyright (C) 2007-2014  Dirk Beyer
+ *  All rights reserved.
+ *
+ *  Licensed under the Apache License, Version 2.0 (the "License");
+ *  you may not use this file except in compliance with the License.
+ *  You may obtain a copy of the License at
+ *
+ *      http://www.apache.org/licenses/LICENSE-2.0
+ *
+ *  Unless required by applicable law or agreed to in writing, software
+ *  distributed under the License is distributed on an "AS IS" BASIS,
+ *  WITHOUT WARRANTIES OR CONDITIONS OF ANY KIND, either express or implied.
+ *  See the License for the specific language governing permissions and
+ *  limitations under the License.
+ *
+ *
+ *  CPAchecker web page:
+ *    http://cpachecker.sosy-lab.org
+ */
 package org.sosy_lab.cpachecker.core;
 
 import static com.google.common.base.Preconditions.checkNotNull;
@@ -76,7 +91,7 @@
   }
 
   private CPAcheckerResult(Result result, String violatedPropertyDescription) {
-    this(result, violatedPropertyDescription, null, null, null);
+    this(result, null, violatedPropertyDescription, null, null, null);
   }
 
   /**
@@ -85,21 +100,19 @@
   public Result getResult() {
     return result;
   }
-
-  /**
-<<<<<<< HEAD
-   * Return the result of the algorithm.
-   */
-  public AlgorithmResult getAlgorithmResult() {
-    return algorithmResult;
-=======
+  /**
    * Return the reason as to why a property got violated. If the result does not contain a property
    * violation, then calling this method will result in an error.
    */
   public String getViolatedPropertyDescription() {
     checkState(result == Result.FALSE);
     return violatedPropertyDescription;
->>>>>>> 86b22f16
+  }
+  /**
+   * Return the result of the algorithm.
+   */
+  public AlgorithmResult getAlgorithmResult() {
+    return algorithmResult;
   }
 
   /**
