--- conflicted
+++ resolved
@@ -23,13 +23,14 @@
  */
 package org.sosy_lab.cpachecker.util;
 
+import static org.sosy_lab.cpachecker.util.CFAUtils.leavingEdges;
+
+import java.io.IOException;
+import java.io.Writer;
 import java.math.BigInteger;
-<<<<<<< HEAD
-=======
 import java.nio.file.Path;
 import java.nio.file.Paths;
 import java.util.ArrayDeque;
->>>>>>> 30d65383
 import java.util.Arrays;
 import java.util.Collection;
 import java.util.HashSet;
@@ -40,16 +41,20 @@
 import java.util.Queue;
 import java.util.Set;
 import java.util.TreeSet;
-
-<<<<<<< HEAD
-=======
+import java.util.logging.Level;
+
 import javax.annotation.Nonnull;
 import javax.annotation.Nullable;
 
 import org.sosy_lab.common.Files;
 import org.sosy_lab.common.LogManager;
->>>>>>> 30d65383
 import org.sosy_lab.common.Pair;
+import org.sosy_lab.common.Timer;
+import org.sosy_lab.common.configuration.Configuration;
+import org.sosy_lab.common.configuration.FileOption;
+import org.sosy_lab.common.configuration.InvalidConfigurationException;
+import org.sosy_lab.common.configuration.Option;
+import org.sosy_lab.common.configuration.Options;
 import org.sosy_lab.cpachecker.cfa.CFA;
 import org.sosy_lab.cpachecker.cfa.ast.c.CArraySubscriptExpression;
 import org.sosy_lab.cpachecker.cfa.ast.c.CAssignment;
@@ -69,11 +74,8 @@
 import org.sosy_lab.cpachecker.cfa.ast.c.CFunctionCallExpression;
 import org.sosy_lab.cpachecker.cfa.ast.c.CFunctionCallStatement;
 import org.sosy_lab.cpachecker.cfa.ast.c.CIdExpression;
-<<<<<<< HEAD
-=======
 import org.sosy_lab.cpachecker.cfa.ast.c.CIdExpressionCollectorVisitor;
 import org.sosy_lab.cpachecker.cfa.ast.c.CImaginaryLiteralExpression;
->>>>>>> 30d65383
 import org.sosy_lab.cpachecker.cfa.ast.c.CInitializer;
 import org.sosy_lab.cpachecker.cfa.ast.c.CInitializerExpression;
 import org.sosy_lab.cpachecker.cfa.ast.c.CInitializers;
@@ -87,6 +89,7 @@
 import org.sosy_lab.cpachecker.cfa.ast.c.CStatement;
 import org.sosy_lab.cpachecker.cfa.ast.c.CStringLiteralExpression;
 import org.sosy_lab.cpachecker.cfa.ast.c.CTypeIdExpression;
+import org.sosy_lab.cpachecker.cfa.ast.c.CTypeIdInitializerExpression;
 import org.sosy_lab.cpachecker.cfa.ast.c.CUnaryExpression;
 import org.sosy_lab.cpachecker.cfa.ast.c.CUnaryExpression.UnaryOperator;
 import org.sosy_lab.cpachecker.cfa.ast.c.CVariableDeclaration;
@@ -107,6 +110,7 @@
 import org.sosy_lab.cpachecker.exceptions.UnrecognizedCCodeException;
 import org.sosy_lab.cpachecker.util.CFAUtils.Loop;
 
+import com.google.common.base.Joiner;
 import com.google.common.collect.HashMultimap;
 import com.google.common.collect.ImmutableMultimap;
 import com.google.common.collect.LinkedHashMultimap;
@@ -115,10 +119,9 @@
 import com.google.common.collect.Multimap;
 import com.google.common.collect.Sets;
 
+@Options(prefix = "cfa.variableClassification")
 public class VariableClassification {
 
-<<<<<<< HEAD
-=======
   @Option(name = "logfile", description = "Dump variable classification to a file.")
   @FileOption(FileOption.Type.OUTPUT_FILE)
   private Path dumpfile = Paths.get("VariableClassification.log");
@@ -130,7 +133,6 @@
   @Option(description = "Print some information about the variable classification.")
   private boolean printStatsOnStartup = false;
 
->>>>>>> 30d65383
   /** name for return-variables, it is used for function-returns. */
   public static final String FUNCTION_RETURN_VARIABLE = "__retval__";
 
@@ -139,29 +141,10 @@
    * but the variable is not boolean at all: "int x; if(x!=0 && x!= 1){}".
    * so we allow only 0 as boolean value, and not 1. */
   private boolean allowOneAsBooleanValue = false;
+  private Timer buildTimer = new Timer();
 
   private Multimap<String, String> allVars = null;
 
-<<<<<<< HEAD
-  private Multimap<String, String> nonBooleanVars;
-  private Multimap<String, String> nonDiscreteValueVars;
-  private Multimap<String, String> nonSimpleCalcVars;
-
-  private Dependencies dependencies;
-
-  private Multimap<String, String> booleanVars;
-  private Multimap<String, String> discreteValueVars;
-  private Multimap<String, String> simpleCalcVars;
-
-  private Set<Partition> booleanPartitions;
-  private Set<Partition> discreteValuePartitions;
-  private Set<Partition> simpleCalcPartitions;
-
-  private CFA cfa;
-
-  public VariableClassification(CFA cfa) {
-    this.cfa = cfa;
-=======
   private Multimap<String, String> nonIntBoolVars;
   private Multimap<String, String> nonIntEqVars;
   private Multimap<String, String> nonIntAddVars;
@@ -257,7 +240,6 @@
     str.append("\n---------------------------------\n");
 
     logger.log(Level.INFO, str.toString());
->>>>>>> 30d65383
   }
 
   /** This function does the whole work:
@@ -266,23 +248,10 @@
   private void build() {
     if (allVars == null) {
 
+      buildTimer.start();
+
       // init maps
       allVars = LinkedHashMultimap.create();
-<<<<<<< HEAD
-      nonBooleanVars = LinkedHashMultimap.create();
-      nonDiscreteValueVars = LinkedHashMultimap.create();
-      nonSimpleCalcVars = LinkedHashMultimap.create();
-
-      dependencies = new Dependencies();
-
-      booleanVars = LinkedHashMultimap.create();
-      discreteValueVars = LinkedHashMultimap.create();
-      simpleCalcVars = LinkedHashMultimap.create();
-
-      booleanPartitions = new HashSet<Partition>();
-      discreteValuePartitions = new HashSet<Partition>();
-      simpleCalcPartitions = new HashSet<Partition>();
-=======
       nonIntBoolVars = LinkedHashMultimap.create();
       nonIntEqVars = LinkedHashMultimap.create();
       nonIntAddVars = LinkedHashMultimap.create();
@@ -310,7 +279,6 @@
       intBoolPartitions = new HashSet<>();
       intEqualPartitions = new HashSet<>();
       intAddPartitions = new HashSet<>();
->>>>>>> 30d65383
 
       collectingLHSVisitor = new CollectingLHSVisitor();
       collectingRHSVisitor = new CollectingRHSVisitor();
@@ -331,14 +299,6 @@
         dependencies.addVar(var.getKey(), var.getValue());
       }
 
-<<<<<<< HEAD
-      //      System.out.println(dependencies);
-      //      System.out.println("BOOL\n" + booleanVars);
-      //      System.out.println("DISCRETE\n" + discreteValueVars);
-      //      System.out.println("SIMPLECALC\n" + simpleCalcVars);
-      //      System.out.println("ALL\n" + allVars);
-      // TODO is there a need to change the Maps later? make Maps immutable?
-=======
       buildTimer.stop();
 
       if (dumpfile != null) { // option -noout
@@ -361,7 +321,6 @@
       if (typeMapFile != null) {
         dumpVariableTypeMapping(typeMapFile);
       }
->>>>>>> 30d65383
     }
   }
 
@@ -557,62 +516,39 @@
   }
 
   /** This function returns a collection of (functionName, varNames).
-<<<<<<< HEAD
-   * This collection contains all vars, that have only discrete values.
-   * The collection also includes some boolean vars,
-   * because they are discrete, too.
-   * There are NO mathematical calculations (add, sub, mult) with these vars. */
-  public Multimap<String, String> getDiscreteValueVars() {
-=======
    * This collection contains all vars, that are only assigned or compared
    * for equality with integer values.
    * There are NO mathematical calculations (add, sub, mult) with these vars.
    * This collection does not contain any variable from "IntBool" or "IntAdd". */
   public Multimap<String, String> getIntEqualVars() {
->>>>>>> 30d65383
     build();
-    return discreteValueVars;
+    return intEqualVars;
   }
 
   /** This function returns a collection of partitions.
-<<<<<<< HEAD
-   * Each partition contains only vars, that have only discrete values. */
-  public Set<Partition> getDiscreteValuePartitions() {
-=======
    * Each partition contains only vars,
    * that are only assigned or compared for equality with integer values.
    * This collection does not contains anypartition from "IntBool" or "IntAdd". */
   public Set<Partition> getIntEqualPartitions() {
->>>>>>> 30d65383
     build();
-    return discreteValuePartitions;
+    return intEqualPartitions;
   }
 
   /** This function returns a collection of (functionName, varNames).
    * This collection contains all vars, that are only used in simple calculations
    * (+, -, <, >, <=, >=, ==, !=, &, &&, |, ||, ^).
-<<<<<<< HEAD
-   * The collection includes all boolean vars and simple numbers, too. */
-  public Multimap<String, String> getSimpleCalcVars() {
-=======
    * This collection does not contain any variable from "IntBool" or "IntEq". */
   public Multimap<String, String> getIntAddVars() {
->>>>>>> 30d65383
     build();
-    return simpleCalcVars;
+    return intAddVars;
   }
 
   /** This function returns a collection of partitions.
-<<<<<<< HEAD
-   * Each partition contains only vars, that are used in simple calculations. */
-  public Set<Partition> getSimpleCalcPartitions() {
-=======
    * Each partition contains only vars, that are used in simple calculations.
    * This collection does not contains anypartition from "IntBool" or "IntEq". */
   public Set<Partition> getIntAddPartitions() {
->>>>>>> 30d65383
     build();
-    return simpleCalcPartitions;
+    return intAddPartitions;
   }
 
   /** This function returns a collection of partitions.
@@ -646,26 +582,19 @@
   }
 
   /** This function iterates over all edges of the cfa, collects all variables
-   * and orders them into different sets, i.e. nonBoolean and nonSimpleNumber. */
+   * and orders them into different sets, i.e. nonBoolean and nonIntEuqalNumber. */
   private void collectVars() {
     Collection<CFANode> nodes = cfa.getAllNodes();
     for (CFANode node : nodes) {
-      for (int i = 0; i < node.getNumLeavingEdges(); i++) {
-        CFAEdge edge = node.getLeavingEdge(i);
+      for (CFAEdge edge : leavingEdges(node)) {
         handleEdge(edge);
       }
     }
 
     // if a value is not boolean, all dependent vars are not boolean and viceversa
-<<<<<<< HEAD
-    dependencies.solve(nonBooleanVars);
-    dependencies.solve(nonDiscreteValueVars);
-    dependencies.solve(nonSimpleCalcVars);
-=======
     dependencies.solve(nonIntBoolVars);
     dependencies.solve(nonIntEqVars);
     dependencies.solve(nonIntAddVars);
->>>>>>> 30d65383
   }
 
   /** This function builds the opposites of each non-x-vars-collection.
@@ -682,16 +611,6 @@
         //        IntAdd  = IntAddEqBool - IntEqBool
         //        Other   = IntAll - IntAddEqBool
 
-<<<<<<< HEAD
-        if (!nonDiscreteValueVars.containsEntry(function, s)) {
-          discreteValueVars.put(function, s);
-          discreteValuePartitions.add(getPartitionForVar(function, s));
-        }
-
-        if (!nonSimpleCalcVars.containsEntry(function, s)) {
-          simpleCalcVars.put(function, s);
-          simpleCalcPartitions.add(getPartitionForVar(function, s));
-=======
         if (!nonIntBoolVars.containsEntry(function, s)) {
           intBoolVars.put(function, s);
           intBoolPartitions.add(getPartitionForVar(function, s));
@@ -703,7 +622,6 @@
         } else if (!nonIntAddVars.containsEntry(function, s)) {
           intAddVars.put(function, s);
           intAddPartitions.add(getPartitionForVar(function, s));
->>>>>>> 30d65383
         }
       }
     }
@@ -788,8 +706,8 @@
       }
 
       exp.accept(new BoolCollectingVisitor(pre));
-      exp.accept(new NumberCollectingVisitor(pre, false));
-      exp.accept(new SimpleCalcCollectingVisitor(pre));
+      exp.accept(new IntEqualCollectingVisitor(pre));
+      exp.accept(new IntAddCollectingVisitor(pre));
 
       collectingRHSVisitor.setLHS(null);
       exp.accept(collectingRHSVisitor);
@@ -834,20 +752,14 @@
       // this is the 'x' from 'return (x);
       // adding a new temporary FUNCTION_RETURN_VARIABLE, that is not global (-> false)
       CReturnStatementEdge returnStatement = (CReturnStatementEdge) edge;
-      CRightHandSide rhs = returnStatement.getExpression();
-      if (rhs instanceof CExpression) {
+      CExpression rhs = returnStatement.getExpression();
+      if (rhs != null) {
         String function = edge.getPredecessor().getFunctionName();
-<<<<<<< HEAD
-        allVars.put(function, FUNCTION_RETURN_VARIABLE);
-        handleExpression(edge, ((CExpression) rhs), FUNCTION_RETURN_VARIABLE,
-            function);
-=======
         handleExpression(edge,
                          rhs,
                          FUNCTION_RETURN_VARIABLE,
                          function,
                          VariableOrField.newVariable(function, FUNCTION_RETURN_VARIABLE));
->>>>>>> 30d65383
       }
       break;
     }
@@ -878,8 +790,6 @@
     String varName = vdecl.getName();
     String function = vdecl.isGlobal() ? null : edge.getPredecessor().getFunctionName();
 
-    allVars.put(function, varName);
-
     // "connect" the edge with its partition
     HashMultimap<String, String> var = HashMultimap.create(1, 1);
     var.put(function, varName);
@@ -887,14 +797,6 @@
 
     // only simple types (int, long) are allowed for booleans, ...
     if (!(vdecl.getType() instanceof CSimpleType)) {
-<<<<<<< HEAD
-      nonBooleanVars.put(function, varName);
-      nonDiscreteValueVars.put(function, varName);
-      nonSimpleCalcVars.put(function, varName);
-    }
-
-    CInitializer initializer = vdecl.getInitializer();
-=======
       nonIntBoolVars.put(function, varName);
       nonIntEqVars.put(function, varName);
       nonIntAddVars.put(function, varName);
@@ -918,7 +820,6 @@
       rhs.accept(collectingRHSVisitor);
     }
 
->>>>>>> 30d65383
     if ((initializer == null) || !(initializer instanceof CInitializerExpression)) { return; }
 
     CExpression exp = ((CInitializerExpression) initializer).getExpression();
@@ -936,18 +837,11 @@
 
     // only simple types (int, long) are allowed for booleans, ...
     if (!(lhs instanceof CIdExpression && lhs.getExpressionType() instanceof CSimpleType)) {
-<<<<<<< HEAD
-      nonBooleanVars.put(function, varName);
-      nonDiscreteValueVars.put(function, varName);
-      nonSimpleCalcVars.put(function, varName);
-=======
       nonIntBoolVars.put(function, varName);
       nonIntEqVars.put(function, varName);
       nonIntAddVars.put(function, varName);
->>>>>>> 30d65383
-    }
-
-    allVars.put(function, varName);
+    }
+
     dependencies.addVar(function, varName);
 
     final VariableOrField lhsVariableOrField = lhs.accept(collectingLHSVisitor);
@@ -962,7 +856,6 @@
 
       if (cfa.getAllFunctionNames().contains(functionName)) {
         // TODO is this case really appearing or is it always handled as "functionCallEdge"?
-        allVars.put(functionName, FUNCTION_RETURN_VARIABLE);
         dependencies.add(functionName, FUNCTION_RETURN_VARIABLE, function, varName);
 
       } else {
@@ -987,7 +880,7 @@
 
       /* special case: external functioncall with possible side-effect!
        * this is the only statement, where a pointer-operation is allowed
-       * and the var can be boolean, discrete or simple calc,
+       * and the var can be boolean, intEqual or intAdd,
        * because we know, the variable can have a random (unknown) value after the functioncall.
        * example: "scanf("%d", &input);" */
       if (param instanceof CUnaryExpression &&
@@ -997,7 +890,6 @@
         final String function = isGlobal(id) ? null : edge.getPredecessor().getFunctionName();
         final String varName = id.getName();
 
-        allVars.put(function, varName);
         dependencies.addVar(function, varName);
         Partition partition = getPartitionForVar(function, varName);
         partition.addEdge(edge, i);
@@ -1014,8 +906,8 @@
         }
 
         param.accept(new BoolCollectingVisitor(pre));
-        param.accept(new NumberCollectingVisitor(pre, false));
-        param.accept(new SimpleCalcCollectingVisitor(pre));
+        param.accept(new IntEqualCollectingVisitor(pre));
+        param.accept(new IntAddCollectingVisitor(pre));
       }
     }
   }
@@ -1039,15 +931,9 @@
 
       // only simple types (int, long) are allowed for booleans, ...
       if (!(param.getType() instanceof CSimpleType)) {
-<<<<<<< HEAD
-        nonBooleanVars.put(innerFunctionName, varName);
-        nonDiscreteValueVars.put(innerFunctionName, varName);
-        nonSimpleCalcVars.put(innerFunctionName, varName);
-=======
         nonIntBoolVars.put(innerFunctionName, varName);
         nonIntEqVars.put(innerFunctionName, varName);
         nonIntAddVars.put(innerFunctionName, varName);
->>>>>>> 30d65383
       }
 
       // build name for param and evaluate it
@@ -1070,7 +956,6 @@
       CExpression lhs = call.getLeftHandSide();
       String varName = lhs.toASTString();
       String function = isGlobal(lhs) ? null : edge.getPredecessor().getFunctionName();
-      allVars.put(innerFunctionName, FUNCTION_RETURN_VARIABLE);
       dependencies.add(innerFunctionName, FUNCTION_RETURN_VARIABLE, function, varName);
 
       final VariableOrField lhsVariableOrField = lhs.accept(collectingLHSVisitor);
@@ -1117,15 +1002,6 @@
     Multimap<String, String> possibleBoolean = exp.accept(bcv);
     handleResult(varName, function, possibleBoolean, nonIntBoolVars);
 
-<<<<<<< HEAD
-    NumberCollectingVisitor ncv = new NumberCollectingVisitor(pre, true);
-    Multimap<String, String> possibleDiscreteVars = exp.accept(ncv);
-    handleResult(varName, function, possibleDiscreteVars, nonDiscreteValueVars);
-
-    SimpleCalcCollectingVisitor icv = new SimpleCalcCollectingVisitor(pre);
-    Multimap<String, String> possibleSimpleCalcVars = exp.accept(icv);
-    handleResult(varName, function, possibleSimpleCalcVars, nonSimpleCalcVars);
-=======
     IntEqualCollectingVisitor ncv = new IntEqualCollectingVisitor(pre);
     Multimap<String, String> possibleIntEqualVars = exp.accept(ncv);
     handleResult(varName, function, possibleIntEqualVars, nonIntEqVars);
@@ -1136,7 +1012,6 @@
 
     collectingRHSVisitor.setLHS(lhs);
     exp.accept(collectingRHSVisitor);
->>>>>>> 30d65383
   }
 
   /** adds the variable to notPossibleVars, if possibleVars is null.  */
@@ -1214,19 +1089,13 @@
 
   @Override
   public String toString() {
-    if (allVars == null) { return "VariableClassification is not build."; }
+    build();
 
     StringBuilder str = new StringBuilder();
     str.append("\nALL  " + allVars.size() + "\n    " + allVars);
-<<<<<<< HEAD
-    str.append("\nBOOL  " + booleanVars.size() + "\n    " + booleanVars);
-    str.append("\nDISCRETE VALUES  " + discreteValueVars.size() + "\n    " + discreteValueVars);
-    str.append("\nSIMPLE CALCULATION  " + simpleCalcVars.size() + "\n    " + simpleCalcVars);
-=======
     str.append("\nIntBool  " + intBoolVars.size() + "\n    " + intBoolVars);
     str.append("\nIntEq  " + intEqualVars.size() + "\n    " + intEqualVars);
     str.append("\nIntAdd  " + intAddVars.size() + "\n    " + intAddVars);
->>>>>>> 30d65383
     return str.toString();
   }
 
@@ -1238,7 +1107,7 @@
       CExpressionVisitor<Multimap<String, String>, RuntimeException> {
 
     private CFANode predecessor;
-    private Set<BigInteger> values = new TreeSet<BigInteger>();
+    private Set<BigInteger> values = new TreeSet<>();
 
     public VariablesCollectingVisitor(CFANode pre) {
       this.predecessor = pre;
@@ -1362,6 +1231,11 @@
     }
 
     @Override
+    public Multimap<String, String> visit(CTypeIdInitializerExpression exp) {
+      return null;
+    }
+
+    @Override
     public Multimap<String, String> visit(CUnaryExpression exp) {
       BigInteger val = getNumber(exp);
       if (val == null) {
@@ -1419,12 +1293,18 @@
 
       switch (exp.getOperator()) {
 
-      case LOGICAL_AND:
-      case LOGICAL_OR:
       case EQUALS:
-      case NOT_EQUALS: // &&, ||, ==, != work with boolean operands
-        operand1.putAll(operand2);
-        return operand1;
+      case NOT_EQUALS: // ==, != work with boolean operands
+        if (operand1.isEmpty() || operand2.isEmpty()) {
+          // one operand is Zero (or One, if allowed)
+          operand1.putAll(operand2);
+          return operand1;
+        }
+        // We compare 2 variables. There is no guarantee, that they are boolean!
+        // Example: (a!=b) && (b!=c) && (c!=a)
+        // -> FALSE for boolean, but TRUE for {1,2,3}
+
+        //$FALL-THROUGH$
 
       default: // +-*/ --> no boolean operators, a+b --> a and b are not boolean
         nonIntBoolVars.putAll(operand1);
@@ -1477,18 +1357,10 @@
    * Each visit-function returns
    * - null, if the expression contains calculations
    * - a collection, if the expression is a number, unaryExp, == or != */
-<<<<<<< HEAD
-  private class NumberCollectingVisitor extends DependencyCollectingVisitor {
-
-    /** this flag only allows vars and values, no calculations */
-    private boolean onlyOneExp;
-=======
   private class IntEqualCollectingVisitor extends VariablesCollectingVisitor {
->>>>>>> 30d65383
-
-    public NumberCollectingVisitor(CFANode pre, boolean onlyOneExp) {
+
+    public IntEqualCollectingVisitor(CFANode pre) {
       super(pre);
-      this.onlyOneExp = onlyOneExp;
     }
 
     @Override
@@ -1503,11 +1375,7 @@
 
     @Override
     public Multimap<String, String> visit(CFieldReference exp) {
-<<<<<<< HEAD
-      nonDiscreteValueVars.putAll(super.visit(exp));
-=======
       nonIntEqVars.putAll(super.visit(exp));
->>>>>>> 30d65383
       return null;
     }
 
@@ -1533,19 +1401,12 @@
       }
 
       // handle vars from operands
-      if (onlyOneExp || operand1 == null || operand2 == null) { // a+0.2 --> no simple number
+      if (operand1 == null || operand2 == null) { // a+0.2 --> no simple number
         if (operand1 != null) {
-<<<<<<< HEAD
-          nonDiscreteValueVars.putAll(operand1);
-        }
-        if (operand2 != null) {
-          nonDiscreteValueVars.putAll(operand2);
-=======
           nonIntEqVars.putAll(operand1);
         }
         if (operand2 != null) {
           nonIntEqVars.putAll(operand2);
->>>>>>> 30d65383
         }
         return null;
       }
@@ -1558,13 +1419,8 @@
         return operand1;
 
       default: // +-*/ --> no simple operators
-<<<<<<< HEAD
-        nonDiscreteValueVars.putAll(operand1);
-        nonDiscreteValueVars.putAll(operand2);
-=======
         nonIntEqVars.putAll(operand1);
         nonIntEqVars.putAll(operand2);
->>>>>>> 30d65383
         return null;
       }
     }
@@ -1593,11 +1449,7 @@
       case PLUS: // this is no calculation, no usage of another param
         return inner;
       default: // *, ~, etc --> not numeral
-<<<<<<< HEAD
-        nonDiscreteValueVars.putAll(inner);
-=======
         nonIntEqVars.putAll(inner);
->>>>>>> 30d65383
         return null;
       }
     }
@@ -1627,13 +1479,9 @@
    * - a collection, if the expression is a var or a simple mathematical
    *   calculation (add, sub, <, >, <=, >=, ==, !=, !),
    * - else null */
-<<<<<<< HEAD
-  private class SimpleCalcCollectingVisitor extends DependencyCollectingVisitor {
-=======
   private class IntAddCollectingVisitor extends VariablesCollectingVisitor {
->>>>>>> 30d65383
-
-    public SimpleCalcCollectingVisitor(CFANode pre) {
+
+    public IntAddCollectingVisitor(CFANode pre) {
       super(pre);
     }
 
@@ -1644,7 +1492,7 @@
 
     @Override
     public Multimap<String, String> visit(CFieldReference exp) {
-      nonSimpleCalcVars.putAll(super.visit(exp));
+      nonIntAddVars.putAll(super.visit(exp));
       return null;
     }
 
@@ -1655,10 +1503,10 @@
 
       if (operand1 == null || operand2 == null) { // a+0.2 --> no simple number
         if (operand1 != null) {
-          nonSimpleCalcVars.putAll(operand1);
+          nonIntAddVars.putAll(operand1);
         }
         if (operand2 != null) {
-          nonSimpleCalcVars.putAll(operand2);
+          nonIntAddVars.putAll(operand2);
         }
         return null;
       }
@@ -1676,15 +1524,13 @@
       case BINARY_AND:
       case BINARY_XOR:
       case BINARY_OR:
-      case LOGICAL_AND:
-      case LOGICAL_OR:
         // this calculations work with all numbers
         operand1.putAll(operand2);
         return operand1;
 
       default: // *, /, %, shift --> no simple calculations
-        nonSimpleCalcVars.putAll(operand1);
-        nonSimpleCalcVars.putAll(operand2);
+        nonIntAddVars.putAll(operand1);
+        nonIntAddVars.putAll(operand2);
         return null;
       }
     }
@@ -1705,7 +1551,7 @@
       case NOT:
         return inner;
       default: // *, ~, etc --> not simple
-        nonSimpleCalcVars.putAll(inner);
+        nonIntAddVars.putAll(inner);
         return null;
       }
     }
@@ -1892,8 +1738,10 @@
       return edges;
     }
 
+    /** adds the var to the partition and also to the global set of all vars. */
     public void add(String function, String varName) {
       vars.put(function, varName);
+      allVars.put(function, varName);
       varToPartition.put(Pair.of(function, varName), this);
     }
 
@@ -2032,8 +1880,7 @@
       String function = entry.getKey();
       String varName = entry.getValue();
 
-      // first add th single var
-      allVars.put(function, varName);
+      // first add one single var
       addVar(function, varName);
 
       // then add all other vars, they are dependent from the first var
