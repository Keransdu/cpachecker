/*
 *  CPAchecker is a tool for configurable software verification.
 *  This file is part of CPAchecker.
 *
 *  Copyright (C) 2007-2014  Dirk Beyer
 *  All rights reserved.
 *
 *  Licensed under the Apache License, Version 2.0 (the "License");
 *  you may not use this file except in compliance with the License.
 *  You may obtain a copy of the License at
 *
 *      http://www.apache.org/licenses/LICENSE-2.0
 *
 *  Unless required by applicable law or agreed to in writing, software
 *  distributed under the License is distributed on an "AS IS" BASIS,
 *  WITHOUT WARRANTIES OR CONDITIONS OF ANY KIND, either express or implied.
 *  See the License for the specific language governing permissions and
 *  limitations under the License.
 *
 *
 *  CPAchecker web page:
 *    http://cpachecker.sosy-lab.org
 */
package org.sosy_lab.cpachecker.util.predicates.pathformula.ctoformula;

import static com.google.common.base.Preconditions.checkArgument;
import static com.google.common.base.Verify.verify;
import static org.sosy_lab.cpachecker.util.predicates.pathformula.ctoformula.CtoFormulaTypeUtils.areEqualWithMatchingPointerArray;
import static org.sosy_lab.cpachecker.util.predicates.pathformula.ctoformula.CtoFormulaTypeUtils.getRealFieldOwner;

import com.google.common.base.CharMatcher;
import com.google.common.base.Preconditions;
import com.google.common.collect.ImmutableMap;
import com.google.common.collect.ImmutableSet;
import java.io.PrintStream;
import java.util.ArrayList;
import java.util.HashMap;
import java.util.HashSet;
import java.util.List;
import java.util.Map;
import java.util.Optional;
import java.util.Set;
import java.util.function.Predicate;
import java.util.logging.Level;
import javax.annotation.Nullable;
import org.sosy_lab.common.ShutdownNotifier;
import org.sosy_lab.common.log.LogManager;
import org.sosy_lab.common.log.LogManagerWithoutDuplicates;
import org.sosy_lab.cpachecker.cfa.ast.AAstNode;
import org.sosy_lab.cpachecker.cfa.ast.c.CAssignment;
import org.sosy_lab.cpachecker.cfa.ast.c.CExpression;
import org.sosy_lab.cpachecker.cfa.ast.c.CExpressionStatement;
import org.sosy_lab.cpachecker.cfa.ast.c.CFieldReference;
import org.sosy_lab.cpachecker.cfa.ast.c.CFloatLiteralExpression;
import org.sosy_lab.cpachecker.cfa.ast.c.CFunctionCall;
import org.sosy_lab.cpachecker.cfa.ast.c.CFunctionCallAssignmentStatement;
import org.sosy_lab.cpachecker.cfa.ast.c.CFunctionCallExpression;
import org.sosy_lab.cpachecker.cfa.ast.c.CFunctionCallStatement;
import org.sosy_lab.cpachecker.cfa.ast.c.CFunctionDeclaration;
import org.sosy_lab.cpachecker.cfa.ast.c.CIdExpression;
import org.sosy_lab.cpachecker.cfa.ast.c.CInitializerList;
import org.sosy_lab.cpachecker.cfa.ast.c.CInitializers;
import org.sosy_lab.cpachecker.cfa.ast.c.CIntegerLiteralExpression;
import org.sosy_lab.cpachecker.cfa.ast.c.CLeftHandSide;
import org.sosy_lab.cpachecker.cfa.ast.c.CParameterDeclaration;
import org.sosy_lab.cpachecker.cfa.ast.c.CRightHandSide;
import org.sosy_lab.cpachecker.cfa.ast.c.CRightHandSideVisitor;
import org.sosy_lab.cpachecker.cfa.ast.c.CSimpleDeclaration;
import org.sosy_lab.cpachecker.cfa.ast.c.CStatement;
import org.sosy_lab.cpachecker.cfa.ast.c.CUnaryExpression;
import org.sosy_lab.cpachecker.cfa.ast.c.CUnaryExpression.UnaryOperator;
import org.sosy_lab.cpachecker.cfa.ast.c.CVariableDeclaration;
import org.sosy_lab.cpachecker.cfa.model.CFAEdge;
import org.sosy_lab.cpachecker.cfa.model.FunctionExitNode;
import org.sosy_lab.cpachecker.cfa.model.c.CAssumeEdge;
import org.sosy_lab.cpachecker.cfa.model.c.CDeclarationEdge;
import org.sosy_lab.cpachecker.cfa.model.c.CFunctionCallEdge;
import org.sosy_lab.cpachecker.cfa.model.c.CFunctionEntryNode;
import org.sosy_lab.cpachecker.cfa.model.c.CFunctionReturnEdge;
import org.sosy_lab.cpachecker.cfa.model.c.CFunctionSummaryEdge;
import org.sosy_lab.cpachecker.cfa.model.c.CReturnStatementEdge;
import org.sosy_lab.cpachecker.cfa.model.c.CStatementEdge;
import org.sosy_lab.cpachecker.cfa.types.MachineModel;
import org.sosy_lab.cpachecker.cfa.types.c.CArrayType;
import org.sosy_lab.cpachecker.cfa.types.c.CBasicType;
import org.sosy_lab.cpachecker.cfa.types.c.CBitFieldType;
import org.sosy_lab.cpachecker.cfa.types.c.CComplexType.ComplexTypeKind;
import org.sosy_lab.cpachecker.cfa.types.c.CCompositeType;
import org.sosy_lab.cpachecker.cfa.types.c.CCompositeType.CCompositeTypeMemberDeclaration;
import org.sosy_lab.cpachecker.cfa.types.c.CElaboratedType;
import org.sosy_lab.cpachecker.cfa.types.c.CEnumType;
import org.sosy_lab.cpachecker.cfa.types.c.CFunctionType;
import org.sosy_lab.cpachecker.cfa.types.c.CNumericTypes;
import org.sosy_lab.cpachecker.cfa.types.c.CPointerType;
import org.sosy_lab.cpachecker.cfa.types.c.CSimpleType;
import org.sosy_lab.cpachecker.cfa.types.c.CType;
import org.sosy_lab.cpachecker.cfa.types.c.CTypes;
import org.sosy_lab.cpachecker.core.AnalysisDirection;
import org.sosy_lab.cpachecker.cpa.value.AbstractExpressionValueVisitor;
import org.sosy_lab.cpachecker.cpa.value.type.NumericValue;
import org.sosy_lab.cpachecker.cpa.value.type.Value;
import org.sosy_lab.cpachecker.exceptions.UnrecognizedCodeException;
import org.sosy_lab.cpachecker.exceptions.UnrecognizedCFAEdgeException;
import org.sosy_lab.cpachecker.exceptions.UnsupportedCodeException;
import org.sosy_lab.cpachecker.util.Triple;
import org.sosy_lab.cpachecker.util.predicates.pathformula.ErrorConditions;
import org.sosy_lab.cpachecker.util.predicates.pathformula.PathFormula;
import org.sosy_lab.cpachecker.util.predicates.pathformula.SSAMap;
import org.sosy_lab.cpachecker.util.predicates.pathformula.SSAMap.SSAMapBuilder;
import org.sosy_lab.cpachecker.util.predicates.pathformula.SSAMapMerger.MergeResult;
import org.sosy_lab.cpachecker.util.predicates.pathformula.pointeraliasing.PointerTargetSet;
import org.sosy_lab.cpachecker.util.predicates.pathformula.pointeraliasing.PointerTargetSetBuilder;
import org.sosy_lab.cpachecker.util.predicates.pathformula.pointeraliasing.PointerTargetSetBuilder.DummyPointerTargetSetBuilder;
import org.sosy_lab.cpachecker.util.predicates.smt.BitvectorFormulaManagerView;
import org.sosy_lab.cpachecker.util.predicates.smt.BooleanFormulaManagerView;
import org.sosy_lab.cpachecker.util.predicates.smt.FormulaManagerView;
import org.sosy_lab.cpachecker.util.predicates.smt.FunctionFormulaManagerView;
import org.sosy_lab.cpachecker.util.predicates.smt.IntegerFormulaManagerView;
import org.sosy_lab.cpachecker.util.variableclassification.VariableClassification;
import org.sosy_lab.cpachecker.util.variableclassification.VariableClassificationBuilder;
import org.sosy_lab.java_smt.api.BitvectorFormula;
import org.sosy_lab.java_smt.api.BooleanFormula;
import org.sosy_lab.java_smt.api.FloatingPointFormula;
import org.sosy_lab.java_smt.api.FloatingPointRoundingMode;
import org.sosy_lab.java_smt.api.Formula;
import org.sosy_lab.java_smt.api.FormulaType;
import org.sosy_lab.java_smt.api.FormulaType.BitvectorType;
import org.sosy_lab.java_smt.api.FormulaType.FloatingPointType;
import org.sosy_lab.java_smt.api.FunctionDeclaration;

/**
 * Class containing all the code that converts C code into a formula.
 */
public class CtoFormulaConverter {

  // list of functions that are pure (no side-effects from the perspective of this analysis)
  static final ImmutableSet<String> PURE_EXTERNAL_FUNCTIONS =
      ImmutableSet.of(
          "abort",
          "exit",
          "__assert_fail",
          "__VERIFIER_error",
          "free",
          "kfree",
          "fprintf",
          "printf",
          "puts",
          "printk",
          "sprintf",
          "swprintf",
          "strcasecmp",
          "strchr",
          "strcmp",
          "strlen",
          "strncmp",
          "strrchr",
          "strstr");

  // set of functions that may not appear in the source code
  // the value of the map entry is the explanation for the user
  static final ImmutableMap<String, String> UNSUPPORTED_FUNCTIONS =
      ImmutableMap.of("fesetround", "floating-point rounding modes");

  //names for special variables needed to deal with functions
  @Deprecated
  private static final String RETURN_VARIABLE_NAME =
      VariableClassificationBuilder.FUNCTION_RETURN_VARIABLE;
  public static final String PARAM_VARIABLE_NAME = "__param__";

  private static final ImmutableSet<String> SAFE_VAR_ARG_FUNCTIONS = ImmutableSet.of(
      "printf", "printk"
      );

  private static final CharMatcher ILLEGAL_VARNAME_CHARACTERS = CharMatcher.anyOf("|\\");

  private final Map<String, Formula> stringLitToFormula = new HashMap<>();
  private int nextStringLitIndex = 0;

  final FormulaEncodingOptions options;
  protected final MachineModel machineModel;
  private final Optional<VariableClassification> variableClassification;
  final CtoFormulaTypeHandler typeHandler;

  protected final FormulaManagerView fmgr;
  protected final BooleanFormulaManagerView bfmgr;
  private final IntegerFormulaManagerView nfmgr;
  private final BitvectorFormulaManagerView efmgr;
  final FunctionFormulaManagerView ffmgr;
  protected final LogManagerWithoutDuplicates logger;
  protected final ShutdownNotifier shutdownNotifier;

  protected final AnalysisDirection direction;

  // Index that is used to read from variables that were not assigned yet
  private static final int VARIABLE_UNINITIALIZED = 1;

  // Index to be used for first assignment to a variable (must be higher than VARIABLE_UNINITIALIZED!)
  private static final int VARIABLE_FIRST_ASSIGNMENT = 2;

  private final FunctionDeclaration<?> stringUfDecl;

  protected final Set<CVariableDeclaration> globalDeclarations = new HashSet<>();

  public CtoFormulaConverter(FormulaEncodingOptions pOptions, FormulaManagerView fmgr,
      MachineModel pMachineModel, Optional<VariableClassification> pVariableClassification,
      LogManager logger, ShutdownNotifier pShutdownNotifier,
      CtoFormulaTypeHandler pTypeHandler, AnalysisDirection pDirection) {

    this.fmgr = fmgr;
    this.options = pOptions;
    this.machineModel = pMachineModel;
    this.variableClassification = pVariableClassification;
    this.typeHandler = pTypeHandler;

    this.bfmgr = fmgr.getBooleanFormulaManager();
    this.nfmgr = fmgr.getIntegerFormulaManager(); // NumeralMgr is only used for String-Literals, so Int or Real does not matter, however Princess only supports Int.
    this.efmgr = fmgr.getBitvectorFormulaManager();
    this.ffmgr = fmgr.getFunctionFormulaManager();
    this.logger = new LogManagerWithoutDuplicates(logger);
    this.shutdownNotifier = pShutdownNotifier;

    this.direction = pDirection;

    stringUfDecl = ffmgr.declareUF(
            "__string__", typeHandler.getPointerType(), FormulaType.IntegerType);
  }

  void logfOnce(Level level, CFAEdge edge, String msg, Object... args) {
    if (logger.wouldBeLogged(level)) {
      logger.logfOnce(level, "%s: %s: %s",
          edge.getFileLocation(),
          String.format(msg, args),
          edge.getDescription());
    }
  }

  /**
   * Returns the size in bits of the given type. Always use this method instead of
   * machineModel.getSizeOf, because this method can handle dereference-types.
   *
   * @param pType the type to calculate the size of.
   * @return the size in bits of the given type.
   */
  protected int getBitSizeof(CType pType) {
    return typeHandler.getBitSizeof(pType);
  }

  /**
   * Returns the size in bytes of the given type.
   * Always use this method instead of machineModel.getSizeOf,
   * because this method can handle dereference-types.
   * @param pType the type to calculate the size of.
   * @return the size in bytes of the given type.
   */
  protected int getSizeof(CType pType) {
    return typeHandler.getSizeof(pType);
  }

  protected boolean isRelevantField(final CCompositeType compositeType,
                          final String fieldName) {
    return !variableClassification.isPresent() ||
           !options.ignoreIrrelevantVariables() ||
           !options.ignoreIrrelevantFields() ||
           variableClassification.get().getRelevantFields().containsEntry(compositeType, fieldName);
  }

  protected boolean isRelevantLeftHandSide(final CLeftHandSide lhs) {
    if (!options.trackFunctionPointers() && CTypes.isFunctionPointer(lhs.getExpressionType())) {
      return false;
    }

    if (options.useHavocAbstraction()) {
      if (!lhs.accept(new IsRelevantWithHavocAbstractionVisitor(this))) {
        return false;
      }
    }

    if (options.ignoreIrrelevantVariables() && variableClassification.isPresent()) {
      return lhs.accept(new IsRelevantLhsVisitor(this));
    } else {
      return true;
    }
  }

  protected final boolean isRelevantVariable(final CSimpleDeclaration var) {
    if (options.useHavocAbstraction()) {
      if (var instanceof CVariableDeclaration) {
        CVariableDeclaration vDecl = (CVariableDeclaration) var;
        if (vDecl.isGlobal()) {
          return false;
        } else if (vDecl.getType() instanceof CPointerType) {
          return false;
        }
      }
    }
    if (options.ignoreIrrelevantVariables() && variableClassification.isPresent()) {
      boolean isRelevantVariable =
          var.getName().equals(RETURN_VARIABLE_NAME)
              || variableClassification
                  .get()
                  .getRelevantVariables()
                  .contains(var.getQualifiedName());
      if (options.overflowVariablesAreRelevant()) {
        isRelevantVariable |=
            variableClassification.get().getIntOverflowVars().contains(var.getQualifiedName());
      }
      return isRelevantVariable;
    }
    return true;
  }

  public final FormulaType<?> getFormulaTypeFromCType(CType type) {
    if (type instanceof CSimpleType) {
      CSimpleType simpleType = (CSimpleType) type;
      switch (simpleType.getType()) {
        case FLOAT:
          return FormulaType.getSinglePrecisionFloatingPointType();
        case DOUBLE:
          return FormulaType.getDoublePrecisionFloatingPointType();
        default:
          break;
      }
    }

    int bitSize = typeHandler.getBitSizeof(type);

    return FormulaType.getBitvectorTypeWithSize(bitSize);
  }

  /**
   * This method produces a String representation of an arbitrary expression
   * that can be used as a variable name in a formula.
   * The name is not globally unique.
   *
   * @param e the expression which should be named
   * @return the name of the expression
   */
  static String exprToVarNameUnscoped(AAstNode e) {
    return ILLEGAL_VARNAME_CHARACTERS.replaceFrom(
        CharMatcher.whitespace().removeFrom(e.toASTString()), '_');
  }

  /**
   * This method produces a String representation of an arbitrary expression
   * that can be used as a variable name in a formula.
   * The name is local to the given function.
   *
   * @param e the expression which should be named
   * @return the name of the expression
   */
  static String exprToVarName(AAstNode e, String function) {
    return (function + "::" + exprToVarNameUnscoped(e)).intern().intern();
  }

  /** Produces a fresh new SSA index for an assignment and updates the SSA map. */
  protected int makeFreshIndex(String name, CType type, SSAMapBuilder ssa) {
    int idx = getFreshIndex(name, type, ssa);
    ssa.setIndex(name, type, idx);
    return idx;
  }

  /**
   * Produces a fresh new SSA index for an assignment,
   * but does _not_ update the SSA map.
   * Usually you should use {@link #makeFreshIndex(String, CType, SSAMapBuilder)}
   * instead, because using variables with indices that are not stored in the SSAMap
   * is not a good idea (c.f. the comment inside getIndex()).
   * If you use this method, you need to make sure to update the SSAMap correctly.
   */
  protected int getFreshIndex(String name, CType type, SSAMapBuilder ssa) {
    checkSsaSavedType(name, type, ssa.getType(name));
    int idx = ssa.getFreshIndex(name);
    if (idx <= 0) {
      idx = VARIABLE_FIRST_ASSIGNMENT;
    }
    return idx;
  }

  /**
   * This method returns the index of the given variable in the ssa map, if there
   * is none, it creates one with the value 1.
   *
   * @return the index of the variable
   */
  protected int getIndex(String name, CType type, SSAMapBuilder ssa) {
    checkSsaSavedType(name, type, ssa.getType(name));
    int idx = ssa.getIndex(name);
    if (idx <= 0) {
      logger.log(Level.ALL, "WARNING: Auto-instantiating variable:", name);
      idx = VARIABLE_UNINITIALIZED;

      // It is important to store the index in the variable here.
      // If getIndex() was called with a specific name,
      // this means that name@idx will appear in formulas.
      // Thus we need to make sure that calls to FormulaManagerView.instantiate()
      // will also add indices for this name,
      // which it does exactly if the name is in the SSAMap.
      ssa.setIndex(name, type, idx);
    }

    return idx;
  }

  protected void checkSsaSavedType(String name, CType type, CType t) {

    // Check if types match

    // Assert when a variable already exists, that it has the same type
    // TODO: Un-comment when parser and code-base is stable enough
//    Variable t;
//    assert
//         (t = ssa.getType(name)) == null
//      || CTypeUtils.equals(t, type)
//      : "Saving variables with mutliple types is not possible!";
    if (t != null && !areEqualWithMatchingPointerArray(t, type)) {

      if (!getFormulaTypeFromCType(t).equals(getFormulaTypeFromCType(type))) {
        throw new UnsupportedOperationException(
            "Variable " + name + " used with types of different sizes! " +
                "(Type1: " + t + ", Type2: " + type + ")");
      } else {
        logger.logf(Level.FINEST, "Variable %s was found with multiple types!"
                + " (Type1: %s, Type2: %s)", name, t, type);
      }
    }
  }

  /**
   * Create the necessary equivalence terms for adjusting the SSA indices
   * of a given symbol (of any type) from oldIndex to newIndex.
   *
   * @param variableName The name of the variable for which the index is adjusted.
   * @param variableType The type of the variable.
   * @param oldIndex The previous SSA index.
   * @param newIndex The new SSA index.
   * @param pts The previous PointerTargetSet.
   * @throws InterruptedException If execution is interrupted.
   */
  public BooleanFormula makeSsaUpdateTerm(
      final String variableName,
      final CType variableType,
      final int oldIndex,
      final int newIndex,
      final PointerTargetSet pts)
      throws InterruptedException {
    checkArgument(oldIndex > 0 && newIndex > oldIndex);

    final FormulaType<?> variableFormulaType = getFormulaTypeFromCType(variableType);
    final Formula oldVariable = fmgr.makeVariable(variableFormulaType, variableName, oldIndex);
    final Formula newVariable = fmgr.makeVariable(variableFormulaType, variableName, newIndex);

    return fmgr.assignment(newVariable, oldVariable);
  }

  /**
   * Create a formula for a given variable, which is assumed to be constant.
   * This method does not handle scoping!
   */
  protected Formula makeConstant(String name, CType type) {
    return fmgr.makeVariableWithoutSSAIndex(getFormulaTypeFromCType(type), name);
  }

  /**
   * Create a formula for a given variable.
   * This method does not handle scoping and the NON_DET_VARIABLE!
   *
   * This method does not update the index of the variable.
   */
  protected Formula makeVariable(String name, CType type, SSAMapBuilder ssa) {
    int useIndex = getIndex(name, type, ssa);
    return fmgr.makeVariable(this.getFormulaTypeFromCType(type), name, useIndex);
  }

  /**
   * Takes a variable name and its type and create the corresponding formula out of it. The
   * <code>pContextSSA</code> is used to supply this method with the necessary {@link SSAMap}
   * and (if necessary) the {@link PointerTargetSet} can be supplied via <code>pContextPTS</code>.
   *
   * @param pContextSSA the SSAMap indices from which the variable should be created
   * @param pContextPTS the PointerTargetSet which should be used for formula generation
   * @param pVarName the name of the variable
   * @param pType the type of the variable
   * @param forcePointerDereference (only used in CToFormulaConverterWithPointerAliasing)
   * @return the created formula
   */
  public Formula makeFormulaForVariable(
      SSAMap pContextSSA,
      PointerTargetSet pContextPTS,
      String pVarName,
      CType pType,
      boolean forcePointerDereference) {
    Preconditions.checkArgument(!(pType instanceof CEnumType));

    SSAMapBuilder ssa = pContextSSA.builder();
    Formula formula = makeVariable(pVarName, pType, ssa);

    if (!ssa.build().equals(pContextSSA)) {
      throw new IllegalArgumentException(
          "we cannot apply the SSAMap changes to the point where the"
              + " information would be needed possible problems: uninitialized variables could be"
              + " in more formulas which get conjuncted and then we get unsatisfiable formulas as a result");
    }

    return formula;
  }

  /**
   * Create a formula for a given variable with a fresh index for the left-hand
   * side of an assignment.
   * This method does not handle scoping and the NON_DET_VARIABLE!
   */
  protected Formula makeFreshVariable(String name, CType type, SSAMapBuilder ssa) {
    int useIndex;

    if (direction == AnalysisDirection.BACKWARD) {
      useIndex = getIndex(name, type, ssa);
    } else {
      useIndex = makeFreshIndex(name, type, ssa);
    }

    Formula result = fmgr.makeVariable(this.getFormulaTypeFromCType(type), name, useIndex);

    if (direction == AnalysisDirection.BACKWARD) {
      makeFreshIndex(name, type, ssa);
    }

    return result;
  }

  protected Formula makeNondet(
      final String name, final CType type, final SSAMapBuilder ssa, final Constraints constraints) {
    Formula newVariable = makeFreshVariable(name, type, ssa);
    if (options.addRangeConstraintsForNondet()) {
      addRangeConstraint(newVariable, type, constraints);
    }
    return newVariable;
  }

  Formula makeStringLiteral(String literal) {
    Formula result = stringLitToFormula.get(literal);

    if (result == null) {
      // generate a new string literal. We generate a new UIf
      int n = nextStringLitIndex++;
      result = ffmgr.callUF(
          stringUfDecl, nfmgr.makeNumber(n));
      stringLitToFormula.put(literal, result);
    }

    return result;
  }

  /**
   * Create a formula that reinterprets the raw bit values as a different type Returns {@code null}
   * if this is not implemented for the given types. Both types need to have the same size
   */
  protected @Nullable Formula makeValueReinterpretation(
      final CType pFromType, final CType pToType, Formula formula) {
    CType fromType = handlePointerAndEnumAsInt(pFromType);
    CType toType = handlePointerAndEnumAsInt(pToType);

    FormulaType<?> fromFormulaType = getFormulaTypeFromCType(fromType);
    FormulaType<?> toFormulaType = getFormulaTypeFromCType(toType);

    if (fromFormulaType.isBitvectorType() && toFormulaType.isFloatingPointType()) {
      int sourceSize = ((BitvectorType) fromFormulaType).getSize();
      int targetSize = ((FloatingPointType) toFormulaType).getTotalSize();

      if (sourceSize > targetSize) {
        formula =
            fmgr.getBitvectorFormulaManager()
                .extract((BitvectorFormula) formula, targetSize - 1, 0, false);
      } else if (sourceSize < targetSize) {
        return null; // TODO extend with nondet bits
      }

      verify(
          fmgr.getFormulaType(formula).equals(FormulaType.getBitvectorTypeWithSize(targetSize)),
          "Unexpected result type for %s",
          formula);

      return fmgr.getFloatingPointFormulaManager()
          .fromIeeeBitvector((BitvectorFormula) formula, (FloatingPointType) toFormulaType);

    } else if (fromFormulaType.isFloatingPointType() && toFormulaType.isBitvectorType()) {
      int sourceSize = ((FloatingPointType) fromFormulaType).getTotalSize();
      int targetSize = ((BitvectorType) toFormulaType).getSize();

      formula =
          fmgr.getFloatingPointFormulaManager().toIeeeBitvector((FloatingPointFormula) formula);

      if (sourceSize > targetSize) {
        formula =
            fmgr.getBitvectorFormulaManager()
                .extract((BitvectorFormula) formula, targetSize - 1, 0, false);
      } else if (sourceSize < targetSize) {
        return null; // TODO extend with nondet bits
      }

      verify(
          fmgr.getFormulaType(formula).equals(toFormulaType),
          "Unexpected result type %s for %s",
          fmgr.getFormulaType(formula),
          formula);

      return formula;

    } else {
      return null; // TODO use UF
    }
  }

  /**
   * Used for implicit and explicit type casts between CTypes. Optionally, overflows can be replaced
   * with UFs.
   *
   * @param pFromType the origin Type of the expression.
   * @param pToType the type to cast into.
   * @param formula the formula of the expression.
   * @return the new formula after the cast.
   */
<<<<<<< HEAD
  protected Formula makeCast(
      final CType pFromType,
      final CType pToType,
      Formula formula,
      Constraints constraints,
      CFAEdge edge)
      throws UnrecognizedCCodeException {
=======
  protected Formula makeCast(final CType pFromType, final CType pToType,
      Formula formula, Constraints constraints, CFAEdge edge) throws UnrecognizedCodeException {
>>>>>>> 901e65cb
    Formula result = makeCast0(pFromType, pToType, formula, edge);

    if (options.encodeOverflowsWithUFs()) {
      // handles arithmetic overflows like  "x+y>MAX"  or  "x-y<MIN"  .
      // and also type-based overflows like  "char c = (int)i;"  or  "unsigned int j = (int)i;"  .
      result = encodeOverflowsWithUF(result, pToType, constraints);
    }

    return result;
  }

  /** Replace the formula with a matching ITE-structure
   *  that returns an UF (with additional constraints), if the formula causes an overflow,
   *  else the formula itself.
   *  Example:  ITE( MIN_INT <= X <= MAX_INT, X, UF(X) )  */
  private Formula encodeOverflowsWithUF(final Formula value, CType type, final Constraints constraints) {
    type = type.getCanonicalType();
    if (type instanceof CSimpleType && ((CSimpleType)type).getType().isIntegerType()) {
      final CSimpleType sType = (CSimpleType)type;
      final FormulaType<Formula> numberType = fmgr.getFormulaType(value);
      final boolean signed = machineModel.isSigned(sType);

      final Formula lowerBound =
          fmgr.makeNumber(numberType, machineModel.getMinimalIntegerValue(sType));
      final Formula upperBound =
          fmgr.makeNumber(numberType, machineModel.getMaximalIntegerValue(sType));

      BooleanFormula range = fmgr.makeRangeConstraint(value, lowerBound, upperBound, signed);

      // simplify constant formulas like "1<=2" and return the value directly.
      // benefit: divide_by_constant works without UFs
      try {
        range = fmgr.simplify(range);
      } catch (InterruptedException pE) {
        throw propagateInterruptedException(pE);
      }
      if (bfmgr.isTrue(range)) {
        return value;
      }

      // UF-string-format copied from ReplaceBitvectorWithNumeralAndFunctionTheory.getUFDecl
      final String ufName =
          String.format(
              "_%s%s(%d)_",
              "overflow",
              (signed ? "Signed" : "Unsigned"),
              machineModel.getSizeofInBits(sType));
      final Formula overflowUF = ffmgr.declareAndCallUF(ufName, numberType, value);
      addRangeConstraint(overflowUF, type, constraints);

      // TODO improvement:
      // Add special handling for a constant number of overflows (N=1 or N=2).
      // This would allow to catch overflows from ADD and SUBTRACT.

      // if (value in [MIN,MAX])   then return (value)  else return UF(value)
      return bfmgr.ifThenElse(range, value, overflowUF);

    } else {
      return value;
    }
  }

  /**
   * Add constraint for the interval of possible values, This method should only be used for a
   * previously declared variable, otherwise the SSA-index is invalid. Example: MIN_INT <= X <=
   * MAX_INT
   */
  private void addRangeConstraint(final Formula variable, CType type, Constraints constraints) {
    type = type.getCanonicalType();
    if (type instanceof CSimpleType && ((CSimpleType)type).getType().isIntegerType()) {
      final CSimpleType sType = (CSimpleType)type;
      final FormulaType<Formula> numberType = fmgr.getFormulaType(variable);
      final boolean signed = machineModel.isSigned(sType);
      final Formula lowerBound =
          fmgr.makeNumber(numberType, machineModel.getMinimalIntegerValue(sType));
      final Formula upperBound =
          fmgr.makeNumber(numberType, machineModel.getMaximalIntegerValue(sType));
      constraints.addConstraint(fmgr.makeRangeConstraint(variable, lowerBound, upperBound, signed));
    }
  }

  /**
   * Used for implicit and explicit type casts between CTypes.
   * @param pFromType the origin Type of the expression.
   * @param pToType the type to cast into.
   * @param formula the formula of the expression.
   * @return the new formula after the cast.
   */
  private Formula makeCast0(final CType pFromType, final CType pToType,
      Formula formula, CFAEdge edge) throws UnrecognizedCodeException {
    // UNDEFINED: Casting a numeric value into a value that can't be represented by the target type (either directly or via static_cast)

    CType fromType = pFromType.getCanonicalType();
    CType toType = pToType.getCanonicalType();

    if (fromType.equals(toType)) {
      return formula; // No cast required;
    }

    if (fromType instanceof CFunctionType) {
      // references to functions can be seen as function pointers
      fromType = new CPointerType(false, false, fromType);
    }

    fromType = handlePointerAndEnumAsInt(fromType);
    toType = handlePointerAndEnumAsInt(toType);

    if (isSimple(fromType) && isSimple(toType)) {
      return makeSimpleCast(fromType, toType, formula);
    }

    if (fromType instanceof CPointerType ||
        toType instanceof CPointerType) {
      // Ignore casts between Pointer and right sized types
      if (getFormulaTypeFromCType(toType).equals(getFormulaTypeFromCType(fromType))) {
        return formula;
      }
    }

    if (getBitSizeof(fromType) == getBitSizeof(toType)) {
      // We can most likely just ignore this cast
      logger.logfOnce(Level.WARNING, "Ignoring cast from %s to %s.", fromType, toType);
      return formula;
    } else {
      throw new UnrecognizedCodeException(
          "Cast from " + pFromType + " to " + pToType + " not supported!", edge);
    }
  }

  private CType handlePointerAndEnumAsInt(CType pType) {
    if (pType instanceof CBitFieldType) {
      CBitFieldType type = (CBitFieldType) pType;
      CType innerType = type.getType();
      CType normalizedInnerType = handlePointerAndEnumAsInt(innerType);
      if (innerType == normalizedInnerType) {
        return pType;
      }
      return new CBitFieldType(normalizedInnerType, type.getBitFieldSize());
    }
    if (pType instanceof CPointerType) {
      return machineModel.getPointerEquivalentSimpleType();
    }
    if (pType instanceof CEnumType
        || (pType instanceof CElaboratedType && ((CElaboratedType) pType).getKind() == ComplexTypeKind.ENUM)) {
      return CNumericTypes.INT;
    }
    return pType;
  }

  protected CExpression makeCastFromArrayToPointerIfNecessary(CExpression exp, CType targetType) {
    if (exp.getExpressionType().getCanonicalType() instanceof CArrayType) {
      targetType = targetType.getCanonicalType();
      if (targetType instanceof CPointerType || targetType instanceof CSimpleType) {
        return makeCastFromArrayToPointer(exp);
      }
    }
    return exp;
  }

  private static CExpression makeCastFromArrayToPointer(CExpression arrayExpression) {
    // array-to-pointer conversion
    CArrayType arrayType = (CArrayType)arrayExpression.getExpressionType().getCanonicalType();
    CPointerType pointerType = new CPointerType(arrayType.isConst(),
        arrayType.isVolatile(), arrayType.getType());

    return new CUnaryExpression(arrayExpression.getFileLocation(), pointerType,
        arrayExpression, UnaryOperator.AMPER);
  }

  /**
   * Handles casts between simple types.
   * When the fromType is a signed type a bit-extension will be done,
   * on any other case it will be filled with 0 bits.
   */
  private Formula makeSimpleCast(CType pFromCType, CType pToCType, Formula pFormula) {
    checkSimpleCastArgument(pFromCType);
    checkSimpleCastArgument(pToCType);
    Predicate<CType> isSigned = t -> {
      if (t instanceof CSimpleType) {
        return machineModel.isSigned((CSimpleType) t);
      }
      if (t instanceof CBitFieldType) {
        CBitFieldType bitFieldType = (CBitFieldType) t;
        if (bitFieldType.getType() instanceof CSimpleType) {
          return machineModel.isSigned(((CSimpleType) bitFieldType.getType()));
        }
      }
      throw new AssertionError("Not a simple type: " + t);
    };

    final FormulaType<?> fromType = getFormulaTypeFromCType(pFromCType);
    final FormulaType<?> toType = getFormulaTypeFromCType(pToCType);

    final Formula ret;
    if (fromType.equals(toType)) {
      ret = pFormula;

    } else if (fromType.isBitvectorType() && toType.isBitvectorType()) {
      int toSize = ((FormulaType.BitvectorType)toType).getSize();
      int fromSize = ((FormulaType.BitvectorType) fromType).getSize();

      // Cf. C-Standard 6.3.1.2 (1)
      if (pToCType.getCanonicalType().equals(CNumericTypes.BOOL)) {
        Formula zeroFromSize = efmgr.makeBitvector(fromSize, 0l);
        Formula zeroToSize = efmgr.makeBitvector(toSize, 0l);
        Formula oneToSize = efmgr.makeBitvector(toSize, 1l);

        ret = bfmgr.ifThenElse(fmgr.makeEqual(zeroFromSize, pFormula), zeroToSize, oneToSize);
      } else {
        if (fromSize > toSize) {
          ret = fmgr.makeExtract(pFormula, toSize - 1, 0, isSigned.test(pFromCType));

        } else if (fromSize < toSize) {
          ret = fmgr.makeExtend(pFormula, (toSize - fromSize), isSigned.test(pFromCType));

        } else {
          ret = pFormula;
        }
      }
    } else if (fromType.isFloatingPointType()) {
      if (toType.isFloatingPointType()) {
        ret = fmgr.getFloatingPointFormulaManager().castTo((FloatingPointFormula) pFormula, toType);
      } else {
        // Cf. C-Standard 6.3.1.4 (1).
        ret =
            fmgr.getFloatingPointFormulaManager()
                .castTo(
                    (FloatingPointFormula) pFormula, toType, FloatingPointRoundingMode.TOWARD_ZERO);
      }

    } else if (toType.isFloatingPointType()) {
      ret = fmgr.getFloatingPointFormulaManager().castFrom(pFormula,
          isSigned.test(pFromCType), (FormulaType.FloatingPointType)toType);

    } else {
      throw new IllegalArgumentException("Cast from " + pFromCType + " to " + pToCType
          + " needs theory conversion between " + fromType + " and " + toType);
    }

    assert fmgr.getFormulaType(ret).equals(toType) : "types do not match: " + fmgr.getFormulaType(ret) + " vs " + toType;
    return ret;
  }

  private void checkSimpleCastArgument(CType pType) {
    if (!isSimple(pType)) {
      throw new IllegalArgumentException("Cannot make a simple cast from or to " + pType);
    }
  }

  private boolean isSimple(CType pType) {
    if (pType instanceof CSimpleType) {
      return true;
    }
    if (pType instanceof CBitFieldType) {
      CBitFieldType type = (CBitFieldType) pType;
      if (type.getType() instanceof CSimpleType) {
        return true;
      }
    }
    return false;
  }

  /**
   * If the given expression is a integer literal, and the given type is a floating-point type,
   * convert the literal into a floating-point literal. Otherwise return the expression unchanged.
   */
  protected CExpression convertLiteralToFloatIfNecessary(
      final CExpression pExp, final CType targetType) {
    if (!isFloatingPointType(targetType)) {
      return pExp;
    }
    CExpression e = pExp;

    boolean negative = false;
    if (e instanceof CUnaryExpression
        && ((CUnaryExpression)e).getOperator() == UnaryOperator.MINUS) {
      e = ((CUnaryExpression)e).getOperand();
      negative = true;
    }

    if (e instanceof CIntegerLiteralExpression) {
      NumericValue intValue = new NumericValue(((CIntegerLiteralExpression)e).getValue());
      if (negative) {
        intValue = intValue.negate();
      }
      Value floatValue = AbstractExpressionValueVisitor.castCValue(
          intValue, targetType, machineModel,
          logger, e.getFileLocation());
      return new CFloatLiteralExpression(e.getFileLocation(), targetType,
          floatValue.asNumericValue().bigDecimalValue());
    }

    return pExp;
  }

  private static boolean isFloatingPointType(final CType pType) {
    if (pType instanceof CSimpleType) {
      return ((CSimpleType)pType).getType().isFloatingPointType();
    }
    return false;
  }

  //  @Override
  public PathFormula makeAnd(PathFormula oldFormula, CFAEdge edge, ErrorConditions errorConditions)
      throws UnrecognizedCodeException, UnrecognizedCFAEdgeException, InterruptedException {

    String function = (edge.getPredecessor() != null)
                          ? edge.getPredecessor().getFunctionName() : null;

    SSAMapBuilder ssa = oldFormula.getSsa().builder();
    Constraints constraints = new Constraints(bfmgr);
    PointerTargetSetBuilder pts = createPointerTargetSetBuilder(oldFormula.getPointerTargetSet());

    // param-constraints must be added _before_ handling the edge (some lines below),
    // because this edge could write a global value.
    if (edge.getPredecessor() instanceof CFunctionEntryNode) {
      final CFunctionEntryNode entryNode = (CFunctionEntryNode) edge.getPredecessor();
      addParameterConstraints(edge, function, ssa, pts, constraints, errorConditions, entryNode);
      addGlobalAssignmentConstraints(edge, function, ssa, pts, constraints, errorConditions, PARAM_VARIABLE_NAME, false);

      if (entryNode.getNumEnteringEdges() == 0) {
        handleEntryFunctionParameters(entryNode, ssa, constraints);
      }
    }

    // handle the edge
    BooleanFormula edgeFormula = createFormulaForEdge(edge, function, ssa, pts, constraints, errorConditions);

    // result-constraints must be added _after_ handling the edge (some lines above),
    // because this edge could write a global value.
    if (edge.getSuccessor() instanceof FunctionExitNode) {
      addGlobalAssignmentConstraints(edge, function, ssa, pts, constraints, errorConditions, RETURN_VARIABLE_NAME, true);
    }

    edgeFormula = bfmgr.and(edgeFormula, constraints.get());

    SSAMap newSsa = ssa.build();
    PointerTargetSet newPts = pts.build();

    if (bfmgr.isTrue(edgeFormula)
        && (newSsa == oldFormula.getSsa())
        && newPts.equals(oldFormula.getPointerTargetSet())) {
      // formula is just "true" and rest is equal
      // i.e. no writes to SSAMap, no branching and length should stay the same
      return oldFormula;
    }

    BooleanFormula newFormula = bfmgr.and(oldFormula.getFormula(), edgeFormula);
    int newLength = oldFormula.getLength() + 1;
    return new PathFormula(newFormula, newSsa, newPts, newLength);
  }

  /**
   * Ensure parameters of entry function are added to the SSAMap.
   * Otherwise they would be missing and (un)instantiate would not work correctly,
   * leading to a wrong analysis if their value is relevant.
   * TODO: This would be also necessary when the analysis starts in the middle of a CFA.
   *
   * Also add range constraints for these non-deterministic parameters to strengthen analysis.
   */
  private void handleEntryFunctionParameters(
      final CFunctionEntryNode entryNode, final SSAMapBuilder ssa, final Constraints constraints) {
    for (CParameterDeclaration param : entryNode.getFunctionDefinition().getParameters()) {
      // has side-effect of adding to SSAMap!
      final Formula var =
          makeFreshVariable(
              param.getQualifiedName(), CTypes.adjustFunctionOrArrayType(param.getType()), ssa);

      if (options.addRangeConstraintsForNondet()) {
        addRangeConstraint(var, param.getType(), constraints);
      }
    }
  }

  /**
   * Create and add constraints about parameters: param1=tmp_param1, param2=tmp_param2, ...
   * The tmp-variables are also used before the function-entry as "argument-constraints".
   *
   * This function is usually only relevant with options.useParameterVariables().
   */
  private void addParameterConstraints(final CFAEdge edge, final String function,
                                       final SSAMapBuilder ssa, final PointerTargetSetBuilder pts,
                                       final Constraints constraints, final ErrorConditions errorConditions,
                                       final CFunctionEntryNode entryNode)
          throws UnrecognizedCodeException, InterruptedException {

    if (options.useParameterVariables()) {
      for (CParameterDeclaration formalParam : entryNode.getFunctionParameters()) {

        // create expressions for each formal param: "f::x" --> "f::x__param__"
        CParameterDeclaration tmpParameterExpression = new CParameterDeclaration(
                formalParam.getFileLocation(), formalParam.getType(), formalParam.getName() + PARAM_VARIABLE_NAME);
        tmpParameterExpression.setQualifiedName(formalParam.getQualifiedName() + PARAM_VARIABLE_NAME);

        CIdExpression lhs = new CIdExpression(formalParam.getFileLocation(), formalParam);
        CIdExpression rhs = new CIdExpression(formalParam.getFileLocation(), tmpParameterExpression);

        // add assignment to constraints: "f::x" = "f::x__param__"
        BooleanFormula eq = makeAssignment(lhs, rhs, edge, function, ssa, pts, constraints, errorConditions);
        constraints.addConstraint(eq);
      }
    }
  }

  /** this function is only executed, if the option useParameterVariablesForGlobals is used,
   * otherwise it does nothing.
   * create and add constraints about a global variable: tmp_1_f==global1, tmp_2_f==global2, ...
   * @param tmpAsLHS if tmpAsLHS:  tmp_result1_f := global1
   *                 else          global1       := tmp_result1_f
   */
  private void addGlobalAssignmentConstraints(final CFAEdge edge, final String function,
                                              final SSAMapBuilder ssa, final PointerTargetSetBuilder pts,
                                              final Constraints constraints, final ErrorConditions errorConditions,
                                              final String tmpNamePart, final boolean tmpAsLHS)
          throws UnrecognizedCodeException, InterruptedException {

    if (options.useParameterVariablesForGlobals()) {

      // make assignments: tmp_param1_f==global1, tmp_param2_f==global2, ...
      // function-name is important, because otherwise the name is not unique over several function-calls.
      for (final CVariableDeclaration decl : globalDeclarations) {
        final CParameterDeclaration tmpParameter = new CParameterDeclaration(
                decl.getFileLocation(), decl.getType(), decl.getName() + tmpNamePart + function);
        tmpParameter.setQualifiedName(decl.getQualifiedName() + tmpNamePart + function);

        final CIdExpression tmp = new CIdExpression(decl.getFileLocation(), tmpParameter);
        final CIdExpression glob = new CIdExpression(decl.getFileLocation(), decl);

        final BooleanFormula eq;
        if (tmpAsLHS) {
          eq = makeAssignment(tmp, glob, glob, edge, function, ssa, pts, constraints, errorConditions);
        } else {
          eq = makeAssignment(glob, glob, tmp, edge, function, ssa, pts, constraints, errorConditions);
        }
        constraints.addConstraint(eq);
      }

    }
  }

  /**
   * This helper method creates a formula for an CFA edge, given the current function, SSA map and constraints.
   *
   * @param edge the edge for which to create the formula
   * @param function the current scope
   * @param ssa the current SSA map
   * @param constraints the current constraints
   * @return the formula for the edge
   */
  private BooleanFormula createFormulaForEdge(
      final CFAEdge edge, final String function,
      final SSAMapBuilder ssa, final PointerTargetSetBuilder pts,
      final Constraints constraints, final ErrorConditions errorConditions)
          throws UnrecognizedCodeException, UnrecognizedCFAEdgeException, InterruptedException {
    switch (edge.getEdgeType()) {
    case StatementEdge: {
      return makeStatement((CStatementEdge) edge, function,
          ssa, pts, constraints, errorConditions);
    }

    case ReturnStatementEdge: {
      CReturnStatementEdge returnEdge = (CReturnStatementEdge)edge;
      return makeReturn(returnEdge.asAssignment(), returnEdge, function,
          ssa, pts, constraints, errorConditions);
    }

    case DeclarationEdge: {
      return makeDeclaration((CDeclarationEdge)edge, function, ssa, pts, constraints, errorConditions);
    }

    case AssumeEdge: {
      CAssumeEdge assumeEdge = (CAssumeEdge)edge;
      return makePredicate(assumeEdge.getExpression(), assumeEdge.getTruthAssumption(),
          assumeEdge, function, ssa, pts, constraints, errorConditions);
    }

    case BlankEdge: {
      return bfmgr.makeTrue();
    }

    case FunctionCallEdge: {
      return makeFunctionCall((CFunctionCallEdge)edge, function,
          ssa, pts, constraints, errorConditions);
    }

    case FunctionReturnEdge: {
      // get the expression from the summary edge
      CFunctionSummaryEdge ce = ((CFunctionReturnEdge)edge).getSummaryEdge();
      return makeExitFunction(ce, function,
          ssa, pts, constraints, errorConditions);
    }

      case CallToReturnEdge:
        CFunctionSummaryEdge ce = (CFunctionSummaryEdge) edge;
        return makeExitFunction(ce, function, ssa, pts, constraints, errorConditions);

    default:
      throw new UnrecognizedCFAEdgeException(edge);
    }
  }

  private BooleanFormula makeStatement(
<<<<<<< HEAD
      final CStatementEdge statement,
      final String function,
      final SSAMapBuilder ssa,
      final PointerTargetSetBuilder pts,
      final Constraints constraints,
      final ErrorConditions errorConditions)
      throws UnrecognizedCCodeException, InterruptedException {
=======
      final CStatementEdge statement, final String function,
      final SSAMapBuilder ssa, final PointerTargetSetBuilder pts,
      final Constraints constraints, final ErrorConditions errorConditions)
          throws UnrecognizedCodeException, InterruptedException {
>>>>>>> 901e65cb

    CStatement stmt = statement.getStatement();
    if (stmt instanceof CAssignment) {
      CAssignment assignment = (CAssignment)stmt;
      return makeAssignment(assignment.getLeftHandSide(), assignment.getRightHandSide(),
          statement, function, ssa, pts, constraints, errorConditions);

    } else {
      if (stmt instanceof CFunctionCallStatement) {
        CRightHandSideVisitor<Formula, UnrecognizedCodeException> ev = createCRightHandSideVisitor(
            statement, function, ssa, pts, constraints, errorConditions);
        CFunctionCallStatement callStmt = (CFunctionCallStatement)stmt;
        callStmt.getFunctionCallExpression().accept(ev);

      } else if (!(stmt instanceof CExpressionStatement)) {
        throw new UnrecognizedCodeException("Unknown statement", statement, stmt);
      }

      // side-effect free statement, ignore
      return bfmgr.makeTrue();
    }
  }

  protected BooleanFormula makeDeclaration(
      final CDeclarationEdge edge, final String function,
      final SSAMapBuilder ssa, final PointerTargetSetBuilder pts,
      final Constraints constraints, final ErrorConditions errorConditions)
          throws UnrecognizedCodeException, InterruptedException {

    if (!(edge.getDeclaration() instanceof CVariableDeclaration)) {
      // struct prototype, function declaration, typedef etc.
      logfOnce(Level.FINEST, edge, "Ignoring declaration");
      return bfmgr.makeTrue();
    }

    CVariableDeclaration decl = (CVariableDeclaration)edge.getDeclaration();
    final String varName = decl.getQualifiedName();

    if (!isRelevantVariable(decl)) {
      logger.logfOnce(Level.FINEST, "%s: Ignoring declaration of unused variable: %s",
          decl.getFileLocation(), decl.toASTString());
      return bfmgr.makeTrue();
    }

    checkForLargeArray(edge, decl.getType().getCanonicalType());

    if (options.useParameterVariablesForGlobals() && decl.isGlobal()) {
      globalDeclarations.add(decl);
    }

    // if the var is unsigned, add the constraint that it should
    // be > 0
    //    if (((CSimpleType)spec).isUnsigned()) {
    //    long z = mathsat.api.msat_make_number(msatEnv, "0");
    //    long mvar = buildMsatVariable(var, idx);
    //    long t = mathsat.api.msat_make_gt(msatEnv, mvar, z);
    //    t = mathsat.api.msat_make_and(msatEnv, m1.getTerm(), t);
    //    m1 = new MathsatFormula(t);
    //    }

    // just increment index of variable in SSAMap
    // (a declaration contains an implicit assignment, even without initializer)
    // In case of an existing initializer, we increment the index twice
    // (here and below) so that the index 2 only occurs for uninitialized variables.
    // DO NOT OMIT THIS CALL, even without an initializer!
    if (direction == AnalysisDirection.FORWARD) {
      makeFreshIndex(varName, decl.getType(), ssa);
    }

    // if there is an initializer associated to this variable,
    // take it into account
    BooleanFormula result = bfmgr.makeTrue();

    if (decl.getInitializer() instanceof CInitializerList) {
      // If there is an initializer, all fields/elements not mentioned
      // in the initializer are set to 0 (C standard § 6.7.9 (21)

      int size = machineModel.getSizeof(decl.getType());
      if (size > 0) {
        Formula var = makeVariable(varName, decl.getType(), ssa);
        CType elementCType = decl.getType();
        FormulaType<?> elementFormulaType = getFormulaTypeFromCType(elementCType);
        Formula zero = fmgr.makeNumber(elementFormulaType, 0L);
        result = bfmgr.and(result, fmgr.assignment(var, zero));
      }
    }

    for (CAssignment assignment : CInitializers.convertToAssignments(decl, edge)) {
      result = bfmgr.and(result,
          makeAssignment(
              assignment.getLeftHandSide(),
              assignment.getRightHandSide(),
              edge,
              function,
              ssa,
              pts,
              constraints,
              errorConditions));
    }

    return result;
  }

  /**
   * Check whether a large array is declared and abort analysis in this case. This is a heuristic
   * for SV-COMP to avoid wasting a lot of time for programs we probably cannot handle anyway or
   * returning a wrong answer.
   */
  protected void checkForLargeArray(final CDeclarationEdge declarationEdge, CType declarationType)
      throws UnsupportedCodeException {
    if (!options.shouldAbortOnLargeArrays() || !(declarationType instanceof CArrayType)) {
      return;
    }
    CArrayType arrayType = (CArrayType) declarationType;
    CType elementType = arrayType.getType();

    if (elementType instanceof CSimpleType
        && ((CSimpleType) elementType).getType().isFloatingPointType()) {
      if (arrayType.getLengthAsInt().orElse(0) > 100) {
        throw new UnsupportedCodeException("large floating-point array", declarationEdge);
      }
    }

    if (elementType instanceof CSimpleType
        && ((CSimpleType) elementType).getType() == CBasicType.INT) {
      if (arrayType.getLengthAsInt().orElse(0) >= 10000) {
        throw new UnsupportedCodeException("large integer array", declarationEdge);
      }
    }
  }

  protected BooleanFormula makeExitFunction(
      final CFunctionSummaryEdge ce, final String calledFunction,
      final SSAMapBuilder ssa, final PointerTargetSetBuilder pts,
      final Constraints constraints, final ErrorConditions errorConditions)
          throws UnrecognizedCodeException, InterruptedException {

    addGlobalAssignmentConstraints(ce, calledFunction, ssa, pts, constraints, errorConditions, RETURN_VARIABLE_NAME, false);

    CFunctionCall retExp = ce.getExpression();
    if (retExp instanceof CFunctionCallStatement) {
      // this should be a void return, just do nothing...
      return bfmgr.makeTrue();

    } else if (retExp instanceof CFunctionCallAssignmentStatement) {
      CFunctionCallAssignmentStatement exp = (CFunctionCallAssignmentStatement)retExp;
      CFunctionCallExpression funcCallExp = exp.getRightHandSide();

      String callerFunction = ce.getSuccessor().getFunctionName();
      final com.google.common.base.Optional<CVariableDeclaration> returnVariableDeclaration =
          ce.getFunctionEntry().getReturnVariable();
      if (!returnVariableDeclaration.isPresent()) {
        throw new UnrecognizedCodeException("Void function used in assignment", ce, retExp);
      }
      final CIdExpression rhs = new CIdExpression(funcCallExp.getFileLocation(),
          returnVariableDeclaration.get());

      return makeAssignment(exp.getLeftHandSide(), rhs, ce, callerFunction, ssa, pts, constraints, errorConditions);
    } else {
      throw new UnrecognizedCodeException("Unknown function exit expression", ce, retExp);
    }
  }

  protected CType getReturnType(CFunctionCallExpression funcCallExp, CFAEdge edge)
      throws UnrecognizedCodeException {
    // NOTE: When funCallExp.getExpressionType() does always return the return type of the function we don't
    // need this function. However I'm not sure because there can be implicit casts. Just to be safe.
    CType retType;
    CFunctionDeclaration funcDecl = funcCallExp.getDeclaration();
    if (funcDecl == null) {
      // Check if we have a function pointer here.
      CExpression functionNameExpression = funcCallExp.getFunctionNameExpression();
      CType expressionType = functionNameExpression.getExpressionType().getCanonicalType();
      if (expressionType instanceof CFunctionType) {
        CFunctionType funcPtrType = (CFunctionType)expressionType;
        retType = funcPtrType.getReturnType();
      } else if (CTypes.isFunctionPointer(expressionType)) {
        CFunctionType funcPtrType = (CFunctionType) ((CPointerType) expressionType).getType().getCanonicalType();
        retType = funcPtrType.getReturnType();
      } else {
        throw new UnrecognizedCodeException("Cannot handle function pointer call with unknown type " + expressionType, edge, funcCallExp);
      }
      assert retType != null;
    } else {
      retType = funcDecl.getType().getReturnType();
    }

    CType expType = funcCallExp.getExpressionType();
    if (!expType.getCanonicalType().equals(retType.getCanonicalType())) {
      // Bit ignore for now because we sometimes just get ElaboratedType instead of CompositeType
      String functionName = funcDecl != null ? funcDecl.getName() : funcCallExp.getFunctionNameExpression().toASTString();
      logfOnce(Level.WARNING, edge,
          "Return type of function %s is %s, but result is used as type %s",
          functionName, retType, expType);
    }
    return expType;
  }


  protected BooleanFormula makeFunctionCall(
      final CFunctionCallEdge edge, final String callerFunction,
      final SSAMapBuilder ssa, final PointerTargetSetBuilder pts,
      final Constraints constraints, final ErrorConditions errorConditions)
          throws UnrecognizedCodeException, InterruptedException {

    List<CExpression> actualParams = edge.getArguments();

    CFunctionEntryNode fn = edge.getSuccessor();
    List<CParameterDeclaration> formalParams = fn.getFunctionParameters();

    if (fn.getFunctionDefinition().getType().takesVarArgs()) {
      if (formalParams.size() > actualParams.size()) {
        throw new UnrecognizedCodeException(
            "Number of parameters on function call does " + "not match function definition", edge);
      }

      if (!SAFE_VAR_ARG_FUNCTIONS.contains(fn.getFunctionName())) {
        logfOnce(Level.WARNING, edge,
            "Ignoring parameters passed as varargs to function %s",
            fn.getFunctionName());
      }

    } else {
      if (formalParams.size() != actualParams.size()) {
        throw new UnrecognizedCodeException(
            "Number of parameters on function call does " + "not match function definition", edge);
      }
    }

    int i = 0;
    BooleanFormula result = bfmgr.makeTrue();
    for (CParameterDeclaration formalParam : formalParams) {
      CExpression paramExpression = actualParams.get(i++);
      CIdExpression lhs = new CIdExpression(paramExpression.getFileLocation(), formalParam);
      final CIdExpression paramLHS;
      if (options.useParameterVariables()) {
        // make assignments: tmp_param1==arg1, tmp_param2==arg2, ...
        CParameterDeclaration tmpParameter = new CParameterDeclaration(
                formalParam.getFileLocation(), formalParam.getType(), formalParam.getName() + PARAM_VARIABLE_NAME);
        tmpParameter.setQualifiedName(formalParam.getQualifiedName() + PARAM_VARIABLE_NAME);
        paramLHS = new CIdExpression(paramExpression.getFileLocation(), tmpParameter);
      } else {
        paramLHS = lhs;
      }

      BooleanFormula eq = makeAssignment(paramLHS, lhs, paramExpression, edge, callerFunction, ssa, pts, constraints, errorConditions);
      result = bfmgr.and(result, eq);
    }

    addGlobalAssignmentConstraints(edge, fn.getFunctionName(), ssa, pts, constraints, errorConditions, PARAM_VARIABLE_NAME, true);

    return result;
  }

  protected BooleanFormula makeReturn(final com.google.common.base.Optional<CAssignment> assignment,
      final CReturnStatementEdge edge, final String function,
      final SSAMapBuilder ssa, final PointerTargetSetBuilder pts,
      final Constraints constraints, final ErrorConditions errorConditions)
          throws UnrecognizedCodeException, InterruptedException {
    if (!assignment.isPresent()) {
      // this is a return from a void function, do nothing
      return bfmgr.makeTrue();
    } else {

      return makeAssignment(assignment.get().getLeftHandSide(), assignment.get().getRightHandSide(),
          edge, function, ssa, pts, constraints, errorConditions);
    }
  }

  /**
   * Creates formula for the given assignment.
   * @param lhs the left-hand-side of the assignment
   * @param rhs the right-hand-side of the assignment
   * @return the assignment formula
   */
  private BooleanFormula makeAssignment(
      final CLeftHandSide lhs, CRightHandSide rhs,
      final CFAEdge edge, final String function,
      final SSAMapBuilder ssa, final PointerTargetSetBuilder pts,
      final Constraints constraints, final ErrorConditions errorConditions)
          throws UnrecognizedCodeException, InterruptedException {
    // lhs is used twice, also as lhsForChecking!
    return makeAssignment(lhs, lhs, rhs, edge, function, ssa, pts, constraints, errorConditions);
  }

  /**
   * Creates formula for the given assignment.
   * @param lhs the left-hand-side of the assignment
   * @param lhsForChecking a left-hand-side of the assignment (for most cases: lhs == lhsForChecking),
   *                       that is used to check, if the assignment is important.
   *                       If the assignment is not important, we return TRUE.
   * @param rhs the right-hand-side of the assignment
   * @return the assignment formula
   * @throws InterruptedException may be thrown in subclasses
   */
  protected BooleanFormula makeAssignment(
          final CLeftHandSide lhs, final CLeftHandSide lhsForChecking, CRightHandSide rhs,
          final CFAEdge edge, final String function,
          final SSAMapBuilder ssa, final PointerTargetSetBuilder pts,
          final Constraints constraints, final ErrorConditions errorConditions)
          throws UnrecognizedCodeException, InterruptedException {

    if (!isRelevantLeftHandSide(lhsForChecking)) {
      // Optimization for unused variables and fields
      return bfmgr.makeTrue();
    }

    CType lhsType = lhs.getExpressionType().getCanonicalType();

    if (lhsType instanceof CArrayType) {
      // Probably a (string) initializer, ignore assignments to arrays
      // as they cannot behandled precisely anyway.
      return bfmgr.makeTrue();
    }

    if (rhs instanceof CExpression) {
      rhs = makeCastFromArrayToPointerIfNecessary((CExpression)rhs, lhsType);
    }

    Formula l = null, r = null;
    if (direction == AnalysisDirection.BACKWARD) {
      l = buildLvalueTerm(lhs, edge, function, ssa, pts, constraints, errorConditions);
      r = buildTerm(rhs, edge, function, ssa, pts, constraints, errorConditions);
    } else {
      r = buildTerm(rhs, edge, function, ssa, pts, constraints, errorConditions);
      l = buildLvalueTerm(lhs, edge, function, ssa, pts, constraints, errorConditions);
    }

    r = makeCast(
          rhs.getExpressionType(),
          lhsType,
          r,
          constraints,
          edge);

    return fmgr.assignment(l, r);
  }

  /**
   * Convert a simple C expression to a formula consistent with the current state of the {@code
   * pFormula}.
   *
   * @param pFormula Current {@link PathFormula}.
   * @param expr Expression to convert.
   * @param edge Reference edge, used for log messages only.
   * @return Created formula.
   */
  public final Formula buildTermFromPathFormula(
      PathFormula pFormula, CIdExpression expr, CFAEdge edge) throws UnrecognizedCodeException {

    String functionName = edge.getPredecessor().getFunctionName();
    Constraints constraints = new Constraints(bfmgr);
    return buildTerm(
        expr,
        edge,
        functionName,
        pFormula.getSsa().builder(),
        createPointerTargetSetBuilder(pFormula.getPointerTargetSet()),
        constraints,
        ErrorConditions.dummyInstance(bfmgr)
    );
  }

  protected Formula buildTerm(
      CRightHandSide exp,
      CFAEdge edge,
      String function,
      SSAMapBuilder ssa,
      PointerTargetSetBuilder pts,
      Constraints constraints,
      ErrorConditions errorConditions)
      throws UnrecognizedCodeException {
    return exp.accept(createCRightHandSideVisitor(edge, function, ssa, pts, constraints, errorConditions));
  }

  protected Formula buildLvalueTerm(
      CLeftHandSide exp,
      CFAEdge edge,
      String function,
      SSAMapBuilder ssa,
      PointerTargetSetBuilder pts,
      Constraints constraints,
      ErrorConditions errorConditions)
      throws UnrecognizedCodeException {
    return exp.accept(new LvalueVisitor(this, edge, function, ssa, pts, constraints, errorConditions));
  }

  <T extends Formula> T ifTrueThenOneElseZero(FormulaType<T> type, BooleanFormula pCond) {
    T one = fmgr.makeNumber(type, 1);
    T zero = fmgr.makeNumber(type, 0);
    return bfmgr.ifThenElse(pCond, one, zero);
  }

  protected final <T extends Formula> BooleanFormula toBooleanFormula(T pF) {
    // If this is not a predicate, make it a predicate by adding a "!= 0"
    assert !fmgr.getFormulaType(pF).isBooleanType();

    T zero = fmgr.makeNumber(fmgr.getFormulaType(pF), 0);

    Optional<Triple<BooleanFormula, T, T>> split = fmgr.splitIfThenElse(pF);
    if (split.isPresent()) {
      Triple<BooleanFormula, T, T> parts = split.get();

      T one = fmgr.makeNumber(fmgr.getFormulaType(pF), 1);
      if (parts.getSecond().equals(one) && parts.getThird().equals(zero)) {
        return parts.getFirst();
      } else if (parts.getSecond().equals(zero) && parts.getThird().equals(one)) {
        return bfmgr.not(parts.getFirst());
      }
    }

    return bfmgr.not(fmgr.makeEqual(pF, zero));
  }

  /** @throws InterruptedException may be thrown in subclasses */
  protected BooleanFormula makePredicate(
      CExpression exp,
      boolean isTrue,
      CFAEdge edge,
      String function,
      SSAMapBuilder ssa,
      PointerTargetSetBuilder pts,
      Constraints constraints,
      ErrorConditions errorConditions)
      throws UnrecognizedCodeException, InterruptedException {

    Formula f = exp.accept(createCRightHandSideVisitor(edge, function, ssa, pts, constraints, errorConditions));
    BooleanFormula result = toBooleanFormula(f);

    if (!isTrue) {
      result = bfmgr.not(result);
    }
    return result;
  }

  public final BooleanFormula makePredicate(
      CExpression exp, CFAEdge edge, String function, SSAMapBuilder ssa)
      throws UnrecognizedCodeException, InterruptedException {
    PointerTargetSetBuilder pts = createPointerTargetSetBuilder(PointerTargetSet.emptyPointerTargetSet());
    Constraints constraints = new Constraints(bfmgr);
    ErrorConditions errorConditions = ErrorConditions.dummyInstance(bfmgr);
    BooleanFormula f = makePredicate(exp, true, edge, function, ssa, pts, constraints, errorConditions);
    return bfmgr.and(f, constraints.get());
  }

  /**
   * Parameters not used in {@link CtoFormulaConverter}, may be in subclasses they are.
   * @param pts the pointer target set to use initially
   */
  protected PointerTargetSetBuilder createPointerTargetSetBuilder(PointerTargetSet pts) {
    return DummyPointerTargetSetBuilder.INSTANCE;
  }

  /**
   * Parameters not used in {@link CtoFormulaConverter}, may be in subclasses they are.
   *
   * @param pts1 the first PointerTargetset
   * @param pts2 the second PointerTargetset
   * @param ssa the SSAMap to use
   * @throws InterruptedException may be thrown in subclasses
   */
  public MergeResult<PointerTargetSet> mergePointerTargetSets(
      final PointerTargetSet pts1, final PointerTargetSet pts2, final SSAMap ssa)
      throws InterruptedException {
    return MergeResult.trivial(pts1, bfmgr);
  }

  /**
   * Parameters not used in {@link CtoFormulaConverter}, may be in subclasses they are.
   * @param pEdge the edge to be visited
   * @param pFunction the current function name
   * @param ssa the current SSAMapBuilder
   * @param pts the current PointerTargetSet
   * @param constraints the constraints needed during visiting
   * @param errorConditions the error conditions
   */
  protected CRightHandSideVisitor<Formula, UnrecognizedCodeException> createCRightHandSideVisitor(
      CFAEdge pEdge, String pFunction,
      SSAMapBuilder ssa, PointerTargetSetBuilder pts,
      Constraints constraints, ErrorConditions errorConditions) {
    return new ExpressionToFormulaVisitor(this, fmgr, pEdge, pFunction, ssa, constraints);
  }

  /**
   * Creates a Formula which accesses the given bits.
   */
  private BitvectorFormula accessField(Triple<Integer, Integer, Boolean> msb_Lsb_signed, BitvectorFormula f) {
    return fmgr.makeExtract(f, msb_Lsb_signed.getFirst(), msb_Lsb_signed.getSecond(), msb_Lsb_signed.getThird());
  }

  /**
   * Creates a Formula which accesses the given Field
   */
  BitvectorFormula accessField(CFieldReference fExp, Formula f) throws UnrecognizedCodeException {
    assert options.handleFieldAccess() : "Fieldaccess if only allowed with handleFieldAccess";
    assert f instanceof BitvectorFormula : "Fields need to be represented with bitvectors";
    // Get the underlaying structure
    Triple<Integer, Integer, Boolean> msb_Lsb_signed = getFieldOffsetMsbLsb(fExp);
    return accessField(msb_Lsb_signed, (BitvectorFormula)f);
  }

  /**
   * Return the bitvector for a struct with the bits for one field replaced
   * by another bitvector, or left out completely.
   * @param fExp The field of the struct to replace.
   * @param pLVar The full struct.
   * @param pRightVariable The replacement bitvector, or nothing.
   * @return If pRightVariable is present, a formula of the same size as pLVar, but with some bits replaced.
   * If pRightVariable is not present, a formula that is smaller then pLVar (with the field bits missing).
   */
  Formula replaceField(CFieldReference fExp, Formula pLVar, Optional<Formula> pRightVariable)
      throws UnrecognizedCodeException {
    assert options.handleFieldAccess() : "Fieldaccess if only allowed with handleFieldAccess";

    Triple<Integer, Integer, Boolean> msb_Lsb = getFieldOffsetMsbLsb(fExp);

    int size = efmgr.getLength((BitvectorFormula) pLVar);
    assert size > msb_Lsb.getFirst() : "pLVar is too small";
    assert 0 <= msb_Lsb.getSecond() && msb_Lsb.getFirst() >= msb_Lsb.getSecond() : "msb_Lsb is invalid";

    // create a list with three formulas:
    // - prefix of struct (before the field)
    // - the replaced field
    // - suffix of struct (after the field)
    List<Formula> parts = new ArrayList<>(3);

    if (msb_Lsb.getFirst() + 1 < size) {
      parts.add(fmgr.makeExtract(pLVar, size - 1, msb_Lsb.getFirst() + 1, msb_Lsb.getThird()));
    }

    if (pRightVariable.isPresent()) {
      assert efmgr.getLength((BitvectorFormula) pRightVariable.get()) == msb_Lsb.getFirst() + 1 - msb_Lsb.getSecond() : "The new formula has not the right size";
      parts.add(pRightVariable.get());
    }

    if (msb_Lsb.getSecond() > 0) {
      parts.add(fmgr.makeExtract(pLVar, msb_Lsb.getSecond() - 1, 0, msb_Lsb.getThird()));
    }

    if (parts.isEmpty()) {
      // struct with no other fields, return empty bitvector
      return efmgr.makeBitvector(0, 0);
    }
    return fmgr.makeConcat(parts);
  }

  /**
   * Returns the offset of the given CFieldReference within the structure in bits.
   */
  private Triple<Integer, Integer, Boolean> getFieldOffsetMsbLsb(CFieldReference fExp) throws UnrecognizedCodeException {
    CExpression fieldRef = getRealFieldOwner(fExp);
    CCompositeType structType = (CCompositeType)fieldRef.getExpressionType().getCanonicalType();

    // f is now the structure, access it:

    int offset;
    switch (structType.getKind()) {
    case UNION:
      offset = 0;
      break;
    case STRUCT:
      offset = getFieldOffset(structType, fExp.getFieldName());
      break;
    default:
        throw new UnrecognizedCodeException("Unexpected field access", fExp);
    }

    CType type = fExp.getExpressionType();
    int fieldSize = getBitSizeof(type);

    // Crude hack for unions with zero-sized array fields produced by LDV
    // (ldv-consumption/32_7a_cilled_true_linux-3.8-rc1-32_7a-fs--ceph--ceph.ko-ldv_main7_sequence_infinite_withcheck_stateful.cil.out.c)
    if (fieldSize == 0 && structType.getKind() == ComplexTypeKind.UNION) {
      fieldSize = getBitSizeof(fieldRef.getExpressionType());
    }

    // we assume that only CSimpleTypes can be unsigned
    boolean signed = !(type instanceof CSimpleType)
        || machineModel.isSigned((CSimpleType) type);

    int lsb = offset;
    int msb = offset + fieldSize - 1;
    assert (lsb >= 0);
    assert (msb >= lsb);
    Triple<Integer, Integer, Boolean> msb_Lsb = Triple.of(msb, lsb, signed);
    return msb_Lsb;
  }

  /**
   * Returns the offset of the given field in the given struct in bits.
   *
   * This function does not handle UNIONs or ENUMs!
   */
  private int getFieldOffset(CCompositeType structType, String fieldName) {
    int off = 0;
    for (CCompositeTypeMemberDeclaration member : structType.getMembers()) {
      if (member.getName().equals(fieldName)) {
        return off;
      }

      off += getBitSizeof(member.getType());
    }

    throw new AssertionError("field " + fieldName + " was not found in " + structType);
  }

  /**
   * We call this method for unsupported Expressions and just make a new Variable.
   */
  Formula makeVariableUnsafe(CExpression exp, String function, SSAMapBuilder ssa,
      boolean makeFresh) {

    if (makeFresh) {
      logger.logOnce(Level.WARNING, "Program contains array, or pointer (multiple level of indirection), or field (enable handleFieldAccess and handleFieldAliasing) access; analysis is imprecise in case of aliasing.");
    }
    logger.logfOnce(Level.FINEST, "%s: Unhandled expression treated as free variable: %s",
        exp.getFileLocation(), exp.toASTString());

    String var = exprToVarName(exp, function);
    if (makeFresh) {
      return makeFreshVariable(var, exp.getExpressionType(), ssa);
    } else {
      return makeVariable(var, exp.getExpressionType(), ssa);
    }
  }

  /**
   * Throwing two checked exception from a visitor is not possible directly,
   * thus we have trouble handling InterruptedExceptions in visitors.
   * This method allows them to be thrown without the compiler complaining.
   * This is safe because the public methods of this package specify InterruptedException
   * to be thrown, so callers need to handle it anyway.
   */
  @SuppressWarnings("unchecked")
  public static <T extends Throwable> RuntimeException propagateInterruptedException(
      InterruptedException e) throws T {
    throw (T) e;
  }

  /**
   * Prints some information about the RegionManager.
   *
   * @param out - output stream
   */
  public void printStatistics(PrintStream out) {}
}<|MERGE_RESOLUTION|>--- conflicted
+++ resolved
@@ -619,18 +619,8 @@
    * @param formula the formula of the expression.
    * @return the new formula after the cast.
    */
-<<<<<<< HEAD
-  protected Formula makeCast(
-      final CType pFromType,
-      final CType pToType,
-      Formula formula,
-      Constraints constraints,
-      CFAEdge edge)
-      throws UnrecognizedCCodeException {
-=======
   protected Formula makeCast(final CType pFromType, final CType pToType,
       Formula formula, Constraints constraints, CFAEdge edge) throws UnrecognizedCodeException {
->>>>>>> 901e65cb
     Formula result = makeCast0(pFromType, pToType, formula, edge);
 
     if (options.encodeOverflowsWithUFs()) {
@@ -1133,20 +1123,10 @@
   }
 
   private BooleanFormula makeStatement(
-<<<<<<< HEAD
-      final CStatementEdge statement,
-      final String function,
-      final SSAMapBuilder ssa,
-      final PointerTargetSetBuilder pts,
-      final Constraints constraints,
-      final ErrorConditions errorConditions)
-      throws UnrecognizedCCodeException, InterruptedException {
-=======
       final CStatementEdge statement, final String function,
       final SSAMapBuilder ssa, final PointerTargetSetBuilder pts,
       final Constraints constraints, final ErrorConditions errorConditions)
           throws UnrecognizedCodeException, InterruptedException {
->>>>>>> 901e65cb
 
     CStatement stmt = statement.getStatement();
     if (stmt instanceof CAssignment) {
