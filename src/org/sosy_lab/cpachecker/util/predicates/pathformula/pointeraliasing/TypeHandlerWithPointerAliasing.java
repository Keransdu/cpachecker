--- conflicted
+++ resolved
@@ -50,11 +50,7 @@
 public class TypeHandlerWithPointerAliasing extends CtoFormulaTypeHandler {
 
   private final MachineModel model;
-<<<<<<< HEAD
-  private final CSizeofVisitor sizeofVisitor;
-=======
   private final FormulaEncodingWithPointerAliasingOptions options;
->>>>>>> e15e767a
   private final CachingCanonizingCTypeVisitor canonizingVisitor =
       new CachingCanonizingCTypeVisitor(true, true);
 
@@ -73,11 +69,7 @@
     super(pLogger, pMachineModel);
 
     model = pMachineModel;
-<<<<<<< HEAD
-    sizeofVisitor = new CSizeofVisitor(pMachineModel, pOptions);
-=======
     options = pOptions;
->>>>>>> e15e767a
   }
 
   /**
@@ -184,13 +176,8 @@
     checkIsSimplified(compositeType);
     if (offsets.containsKey(compositeType)) {
       // Support for empty structs though it's a GCC extension
-<<<<<<< HEAD
-      assert sizes.contains(compositeType) || Integer.valueOf(0).equals(compositeType.accept(sizeofVisitor)) :
+      assert sizes.contains(compositeType) || Integer.valueOf(0).equals(getSizeofUncached(compositeType)) :
           "Illegal state of PointerTargetSet: no size for type:" + compositeType;
-=======
-      assert sizes.contains(compositeType) || Integer.valueOf(0).equals(getSizeofUncached(compositeType)) :
-        "Illegal state of PointerTargetSet: no size for type:" + compositeType;
->>>>>>> e15e767a
       return; // The type has already been added
     }
 
@@ -225,35 +212,27 @@
         members.put(memberDeclaration.getName(), 0L);
       } else if (compositeType.getKind() == ComplexTypeKind.STRUCT) {
         if (memberCompositeType != null) {
-<<<<<<< HEAD
           if (bitFieldsSize > 0) {
             // Previous is BitField
-            offset += sizeofVisitor.calculateByteSize(bitFieldsSize);
+            offset += calculateByteSize(bitFieldsSize);
           }
-=======
-          offset += calculateByteSize(bitFieldsSize);
->>>>>>> e15e767a
           bitFieldsSize = 0;
           offset += machineModel.getPadding(offset, memberCompositeType);
           setMemberBitOffset(members, bitFieldsSize, offset, memberDeclaration, sizeOfByte);
           offset += sizes.count(memberCompositeType);
-          offset += sizeofVisitor.calculateByteSize(bitFieldsSize);
+          offset += calculateByteSize(bitFieldsSize);
         } else if (memberType.isIncomplete() && memberType instanceof CArrayType && !memberIt.hasNext()) {
           // Last member of a struct can be an incomplete array.
           // In this case we need only padding according to the element type of the array and no size.
           CType elementType = ((CArrayType) memberType).getType();
-<<<<<<< HEAD
           if (bitFieldsSize > 0) {
             // Previous is BitField
-            offset += sizeofVisitor.calculateByteSize(bitFieldsSize);
+            offset += calculateByteSize(bitFieldsSize);
           }
-=======
-          offset += calculateByteSize(bitFieldsSize);
->>>>>>> e15e767a
           bitFieldsSize = 0;
           offset += machineModel.getPadding(offset, elementType);
           setMemberBitOffset(members, bitFieldsSize, offset, memberDeclaration, sizeOfByte);
-          offset += sizeofVisitor.calculateByteSize(bitFieldsSize);
+          offset += calculateByteSize(bitFieldsSize);
         } else {
           if (memberDeclaration.getType() instanceof CBitFieldType) {
             // Cf. implementation of {@link MachineModel#getFieldOffsetOrSizeOrFieldOffsetsMappedInBits(...)}
@@ -275,22 +254,15 @@
               bitFieldsSize += memberSize;
             }
           } else {
-<<<<<<< HEAD
             if (bitFieldsSize > 0) {
               // Previous is BitField
-              offset += sizeofVisitor.calculateByteSize(bitFieldsSize);
+              offset += calculateByteSize(bitFieldsSize);
             }
             bitFieldsSize = 0;
             offset += machineModel.getPadding(offset, memberDeclaration.getType());
             setMemberBitOffset(members, bitFieldsSize, offset, memberDeclaration, sizeOfByte);
-            offset += sizeofVisitor.calculateByteSize(bitFieldsSize);
-            offset += memberDeclaration.getType().accept(sizeofVisitor);
-=======
             offset += calculateByteSize(bitFieldsSize);
-            bitFieldsSize = 0;
-            offset += machineModel.getPadding(offset, memberDeclaration.getType());
             offset += getSizeofUncached(memberDeclaration.getType());
->>>>>>> e15e767a
           }
         }
       }
