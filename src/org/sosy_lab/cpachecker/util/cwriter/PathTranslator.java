/*
 *  CPAchecker is a tool for configurable software verification.
 *  This file is part of CPAchecker.
 *
 *  Copyright (C) 2007-2015  Dirk Beyer
 *  All rights reserved.
 *
 *  Licensed under the Apache License, Version 2.0 (the "License");
 *  you may not use this file except in compliance with the License.
 *  You may obtain a copy of the License at
 *
 *      http://www.apache.org/licenses/LICENSE-2.0
 *
 *  Unless required by applicable law or agreed to in writing, software
 *  distributed under the License is distributed on an "AS IS" BASIS,
 *  WITHOUT WARRANTIES OR CONDITIONS OF ANY KIND, either express or implied.
 *  See the License for the specific language governing permissions and
 *  limitations under the License.
 *
 *
 *  CPAchecker web page:
 *    http://cpachecker.sosy-lab.org
 */
package org.sosy_lab.cpachecker.util.cwriter;

import static com.google.common.base.Predicates.in;
import static com.google.common.collect.FluentIterable.from;
import static com.google.common.collect.Iterables.concat;
import static org.sosy_lab.cpachecker.util.AbstractStates.extractWeavedOnLocations;

import java.util.ArrayList;
import java.util.Collection;
import java.util.Collections;
import java.util.HashMap;
import java.util.List;
import java.util.Map;
import java.util.Set;
import java.util.Stack;

import org.sosy_lab.common.Appender;
import org.sosy_lab.common.Appenders;
import org.sosy_lab.cpachecker.cfa.ast.c.CAstNode;
import org.sosy_lab.cpachecker.cfa.ast.c.CFunctionCall;
import org.sosy_lab.cpachecker.cfa.ast.c.CFunctionCallAssignmentStatement;
import org.sosy_lab.cpachecker.cfa.ast.c.CFunctionCallStatement;
import org.sosy_lab.cpachecker.cfa.model.CFAEdge;
import org.sosy_lab.cpachecker.cfa.model.CFANode;
import org.sosy_lab.cpachecker.cfa.model.FunctionEntryNode;
import org.sosy_lab.cpachecker.cfa.model.MultiEdge;
import org.sosy_lab.cpachecker.cfa.model.c.CAssumeEdge;
import org.sosy_lab.cpachecker.cfa.model.c.CDeclarationEdge;
import org.sosy_lab.cpachecker.cfa.model.c.CFunctionCallEdge;
import org.sosy_lab.cpachecker.cfa.model.c.CFunctionEntryNode;
import org.sosy_lab.cpachecker.cfa.model.c.CFunctionReturnEdge;
import org.sosy_lab.cpachecker.cfa.model.c.CFunctionSummaryEdge;
import org.sosy_lab.cpachecker.cpa.arg.ARGPath;
import org.sosy_lab.cpachecker.cpa.arg.ARGPath.PathIterator;
import org.sosy_lab.cpachecker.cpa.arg.ARGState;

import com.google.common.base.Function;
import com.google.common.base.Joiner;
import com.google.common.base.Preconditions;
import com.google.common.collect.FluentIterable;
import com.google.common.collect.Iterables;
import com.google.common.collect.Lists;


public abstract class PathTranslator {

  private static Function<CAstNode, String> RAW_SIGNATURE_FUNCTION = new Function<CAstNode, String>() {

    @Override
    public String apply(CAstNode pArg0) {
      return pArg0.toASTString();
    }
  };

  protected final static CFunctionEntryNode extractFunctionCallLocation(ARGState state) {
    // We assume, that each node has one location.
    // TODO: the location is invalid for all concurrent programs,
    //       because interleaving threads are not handled.
    return FluentIterable.from(extractWeavedOnLocations(state))
        .filter(CFunctionEntryNode.class)
        .first().orNull();
  }

  protected final List<String> mGlobalDefinitionsList = new ArrayList<>();
  protected final List<String> mFunctionDecls = new ArrayList<>();
  private int mFunctionIndex = 0;

  // list of functions
  protected final List<FunctionBody> mFunctionBodies = new ArrayList<>();

  protected PathTranslator() {}

  /**
   * Gets the piece of code that should appear at the target state; e.g. <code>assert(0)</code> or <code>exit(-1)</code>
   * @return Line of code for target state
   */
  protected abstract String getTargetState();

  protected Appender generateCCode() {
    return Appenders.forIterable(Joiner.on('\n'),
        concat(mGlobalDefinitionsList,
            mFunctionDecls,
            mFunctionBodies));
  }

  /**
   * Translate a single linear path to code.
   * @param pPath
   * @param callback A callback that receives each <code>ARGState</code>
   * along with their edges and can then determine what code to generate
   * from it. The default behavior of a <code>ProcessEdgeFunction</code>
   *  is to call {@link #processEdge(ARGState, CFAEdge, Stack)}
   */
  protected void translateSinglePath0(ARGPath pPath, EdgeVisitor callback) {
    assert pPath.size() >= 1;

    PathIterator pathIt = pPath.pathIterator();
    ARGState firstElement = pathIt.getAbstractState();

    Stack<FunctionBody> functionStack = new Stack<>();

    // create the first function and put in into the stack
    startFunction(firstElement, functionStack, extractFunctionCallLocation(firstElement));

    while (pathIt.hasNext()) {
      pathIt.advance();

      CFAEdge currentCFAEdge = pathIt.getIncomingEdge();
      ARGState childElement = pathIt.getAbstractState();

      callback.visit(childElement, currentCFAEdge, functionStack);
    }
  }

  protected final void translatePaths0(final ARGState firstElement, Set<ARGState> elementsOnPath, EdgeVisitor callback) {
    // waitlist for the edges to be processed
    List<Edge> waitlist = new ArrayList<>();

    // map of nodes to check end of a condition
    Map<Integer, MergeNode> mergeNodes = new HashMap<>();

    // create initial element
    {
      Stack<FunctionBody> newStack = new Stack<>();

      // create the first function and put in into newStack
      startFunction(firstElement, newStack, extractFunctionCallLocation(firstElement));

      waitlist.addAll(getRelevantChildrenOfState(firstElement, newStack, elementsOnPath));
    }

    while (!waitlist.isEmpty()) {
      // we need to sort the list based on arg element id because we have to process
      // the edges in topological sort
      Collections.sort(waitlist);

      // get the first element in the list (this is the smallest element when topologically sorted)
      Edge nextEdge = waitlist.remove(0);

      waitlist.addAll(handleEdge(nextEdge, mergeNodes, elementsOnPath, callback));
    }
  }

<<<<<<< HEAD
  protected String startFunction(ARGState pFirstFunctionElement,
      Stack<FunctionBody> pFunctionStack, CFANode pPredecessor) {

    Preconditions.checkNotNull(pFirstFunctionElement);
    Preconditions.checkNotNull(pFunctionStack);
    Preconditions.checkNotNull(pPredecessor);

=======
  /**
   * Start the function, puts another body on the function stack.
   *
   * @param firstFunctionElement
   * @param functionStack
   * @param predecessor
   */
  protected String startFunction(ARGState firstFunctionElement, Stack<FunctionBody> functionStack, CFANode predecessor) {
>>>>>>> a3021a99
    // create the first stack element using the first element of the function
    CFunctionEntryNode functionStartNode = extractFunctionCallLocation(pFirstFunctionElement);
    String freshFunctionName = getFreshFunctionName(functionStartNode);

    String lFunctionHeader = functionStartNode.getFunctionDefinition().getType().toASTString(freshFunctionName);
    // lFunctionHeader is for example "void foo_99(int a)"

    // create a new function
    FunctionBody newFunction = new FunctionBody(pFirstFunctionElement.getStateId(),
        lFunctionHeader);

    // register function
    mFunctionDecls.add(lFunctionHeader + ";");
    mFunctionBodies.add(newFunction);
    pFunctionStack.push(newFunction); // add function to current stack
    return freshFunctionName;
  }

  /**
   * Processes an edge of the CFA and will write code to the output function body.
   *
   * @param childElement
   * @param edge
   * @param functionStack
   */
  void processEdge(ARGState childElement, CFAEdge edge, Stack<FunctionBody> functionStack) {
    FunctionBody currentFunction = functionStack.peek();

    if (childElement.isTarget()) {
      currentFunction.write(getTargetState());
    }

    // handle the edge

    if (edge instanceof CFunctionCallEdge) {
      // if this is a function call edge we need to create a new state and push
      // it to the topmost stack to represent the function

      // create function and put in onto stack
      String freshFunctionName = startFunction(childElement, functionStack, edge.getPredecessor());

      // write summary edge to the caller site (with the new unique function name)
      currentFunction.write(processFunctionCall(edge, freshFunctionName));

    } else if (edge instanceof CFunctionReturnEdge) {
      functionStack.pop();

    } else {
      currentFunction.write(processSimpleEdge(edge, currentFunction.getCurrentBlock()));
    }
  }

  private Collection<Edge> handleEdge(Edge nextEdge, Map<Integer, MergeNode> mergeNodes,
      Set<ARGState> elementsOnPath,
      EdgeVisitor callback) {
    ARGState childElement = nextEdge.getChildState();
    CFAEdge edge = nextEdge.getEdge();
    Stack<FunctionBody> functionStack = nextEdge.getStack();

    // clone stack to have a different representation of the function calls and conditions
    // for every element
    functionStack = cloneStack(functionStack);

    callback.visit(childElement, edge, functionStack);

    // how many parents does the child have?
    // ignore parents not on the error path
    int noOfParents = from(childElement.getParents()).filter(in(elementsOnPath)).size();
    assert noOfParents >= 1;

    // handle merging if necessary
    if (noOfParents > 1) {
      assert !((edge instanceof CFunctionCallEdge)
      || (childElement.isTarget()));

      // this is the end of a condition, determine whether we should continue or backtrack

      int elemId = childElement.getStateId();
      FunctionBody currentFunction = functionStack.peek();
      currentFunction.write("goto label_" + elemId + ";");

      // get the merge node for that node
      MergeNode mergeNode = mergeNodes.get(elemId);
      // if null create new and put in the map
      if (mergeNode == null) {
        mergeNode = new MergeNode(elemId);
        mergeNodes.put(elemId, mergeNode);
      }

      // this tells us the number of edges (entering that node) processed so far
      int noOfProcessedBranches = mergeNode.addBranch(currentFunction);

      // if all edges are processed
      if (noOfParents == noOfProcessedBranches) {
        // all branches are processed, now decide which nodes to remove from the stack
        List<FunctionBody> incomingStacks = mergeNode.getIncomingStates();

        FunctionBody newFunction = processIncomingStacks(incomingStacks);

        // replace the current function body with the right one
        functionStack.pop();
        functionStack.push(newFunction);

        newFunction.write("label_" + elemId + ": ;");

      } else {
        return Collections.emptySet();
      }
    }

    return getRelevantChildrenOfState(childElement, functionStack, elementsOnPath);
  }

  private Collection<Edge> getRelevantChildrenOfState(
      ARGState currentElement, Stack<FunctionBody> functionStack,
      Set<ARGState> elementsOnPath) {
    // find the next elements to add to the waitlist

    List<ARGState> relevantChildrenOfElement = from(currentElement.getChildren()).filter(in(elementsOnPath)).toList();

    // if there is only one child on the path
    if (relevantChildrenOfElement.size() == 1) {
      // get the next ARG state, create a new edge using the same stack and add it to the waitlist
      ARGState elem = Iterables.getOnlyElement(relevantChildrenOfElement);
      CFAEdge e = currentElement.getEdgeToChild(elem);
      Edge newEdge = new Edge(elem, e, functionStack);
      return Collections.singleton(newEdge);

    } else if (relevantChildrenOfElement.size() > 1) {
      // if there are more than one relevant child, then this is a condition
      // we need to update the stack
      assert relevantChildrenOfElement.size() == 2;
      Collection<Edge> result = new ArrayList<>(2);
      int ind = 0;
      for (ARGState elem : relevantChildrenOfElement) {
        Stack<FunctionBody> newStack = cloneStack(functionStack);
        CFAEdge e = currentElement.getEdgeToChild(elem);
        FunctionBody currentFunction = newStack.peek();
        assert e instanceof CAssumeEdge;
        CAssumeEdge assumeEdge = (CAssumeEdge) e;
        boolean truthAssumption = assumeEdge.getTruthAssumption();

        String cond = "";

        if (ind == 0) {
          cond = "if ";
        } else if (ind == 1) {
          cond = "else if ";
        } else {
          assert false;
        }
        ind++;

        if (truthAssumption) {
          cond += "(" + assumeEdge.getExpression().toASTString() + ")";
        } else {
          cond += "(!(" + assumeEdge.getExpression().toASTString() + "))";
        }

        // create a new block starting with this condition
        currentFunction.enterBlock(currentElement.getStateId(), assumeEdge, cond);

        Edge newEdge = new Edge(elem, e, newStack);
        result.add(newEdge);
      }
      return result;
    }
    return Collections.emptyList();
  }

  private static FunctionBody processIncomingStacks(
      List<FunctionBody> pIncomingStacks) {

    FunctionBody maxStack = null;
    int maxSizeOfStack = 0;

    for (FunctionBody stack : pIncomingStacks) {
      while (true) {
        if (stack.getCurrentBlock().isClosedBefore()) {
          stack.leaveBlock();
        } else {
          break;
        }
      }
      if (stack.size() > maxSizeOfStack) {
        maxStack = stack;
        maxSizeOfStack = maxStack.size();
      }
    }

    return maxStack;

  }

  protected String processSimpleEdge(CFAEdge pCFAEdge, BasicBlock currentBlock) {

    switch (pCFAEdge.getEdgeType()) {

    case BlankEdge:
    case StatementEdge:
    case ReturnStatementEdge:
      return pCFAEdge.getCode();

    case AssumeEdge: {
      CAssumeEdge lAssumeEdge = (CAssumeEdge) pCFAEdge;
      return ("__CPROVER_assume(" + lAssumeEdge.getCode() + ");");
      //    return ("if(! (" + lAssumptionString + ")) { return (0); }");
    }

    case DeclarationEdge: {
      CDeclarationEdge lDeclarationEdge = (CDeclarationEdge) pCFAEdge;

      if (lDeclarationEdge.getDeclaration().isGlobal()) {
        mGlobalDefinitionsList.add(lDeclarationEdge.getCode());
        return "";
      }

      // avoid having the same declaration edge twice in one basic block
      if (currentBlock.hasDeclaration(lDeclarationEdge)) {
        return "";
      } else {
        currentBlock.addDeclaration(lDeclarationEdge);
        return lDeclarationEdge.getCode();
      }
    }

    case MultiEdge: {
      StringBuilder sb = new StringBuilder();

      for (CFAEdge edge : (MultiEdge) pCFAEdge) {
        sb.append(processSimpleEdge(edge, currentBlock));
      }
      return sb.toString();
    }

    default:
      throw new AssertionError("Unexpected edge " + pCFAEdge + " of type " + pCFAEdge.getEdgeType());
    }
  }

  protected final String processFunctionCall(CFAEdge pCFAEdge, String functionName) {

    CFunctionCallEdge lFunctionCallEdge = (CFunctionCallEdge) pCFAEdge;

    List<String> lArguments = Lists.transform(lFunctionCallEdge.getArguments(), RAW_SIGNATURE_FUNCTION);
    String lArgumentString = "(" + Joiner.on(", ").join(lArguments) + ")";

    CFunctionSummaryEdge summaryEdge = lFunctionCallEdge.getSummaryEdge();
    if (summaryEdge == null) {
      // no summary edge, i.e., no return to this function (CFA was pruned)
      // we don't need to care whether this was an assignment or just a function call
      return functionName + lArgumentString + ";";
    }

    CFunctionCall expressionOnSummaryEdge = summaryEdge.getExpression();
    if (expressionOnSummaryEdge instanceof CFunctionCallAssignmentStatement) {
      CFunctionCallAssignmentStatement assignExp = (CFunctionCallAssignmentStatement) expressionOnSummaryEdge;
      String assignedVarName = assignExp.getLeftHandSide().toASTString();
      return assignedVarName + " = " + functionName + lArgumentString + ";";

    } else {
      assert expressionOnSummaryEdge instanceof CFunctionCallStatement;
      return functionName + lArgumentString + ";";
    }
  }

  protected final String getFreshFunctionName(FunctionEntryNode functionStartNode) {
    return functionStartNode.getFunctionName() + "_" + mFunctionIndex++;
  }

  private Stack<FunctionBody> cloneStack(Stack<FunctionBody> pStack) {

    Stack<FunctionBody> ret = new Stack<>();
    for (FunctionBody functionBody : pStack) {
      ret.push(new FunctionBody(functionBody));
    }
    return ret;
  }
}<|MERGE_RESOLUTION|>--- conflicted
+++ resolved
@@ -164,15 +164,6 @@
     }
   }
 
-<<<<<<< HEAD
-  protected String startFunction(ARGState pFirstFunctionElement,
-      Stack<FunctionBody> pFunctionStack, CFANode pPredecessor) {
-
-    Preconditions.checkNotNull(pFirstFunctionElement);
-    Preconditions.checkNotNull(pFunctionStack);
-    Preconditions.checkNotNull(pPredecessor);
-
-=======
   /**
    * Start the function, puts another body on the function stack.
    *
@@ -180,8 +171,13 @@
    * @param functionStack
    * @param predecessor
    */
-  protected String startFunction(ARGState firstFunctionElement, Stack<FunctionBody> functionStack, CFANode predecessor) {
->>>>>>> a3021a99
+  protected String startFunction(ARGState pFirstFunctionElement,
+      Stack<FunctionBody> pFunctionStack, CFANode pPredecessor) {
+
+    Preconditions.checkNotNull(pFirstFunctionElement);
+    Preconditions.checkNotNull(pFunctionStack);
+    Preconditions.checkNotNull(pPredecessor);
+
     // create the first stack element using the first element of the function
     CFunctionEntryNode functionStartNode = extractFunctionCallLocation(pFirstFunctionElement);
     String freshFunctionName = getFreshFunctionName(functionStartNode);
