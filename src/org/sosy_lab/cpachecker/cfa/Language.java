/*
 *  CPAchecker is a tool for configurable software verification.
 *  This file is part of CPAchecker.
 *
 *  Copyright (C) 2007-2014  Dirk Beyer
 *  All rights reserved.
 *
 *  Licensed under the Apache License, Version 2.0 (the "License");
 *  you may not use this file except in compliance with the License.
 *  You may obtain a copy of the License at
 *
 *      http://www.apache.org/licenses/LICENSE-2.0
 *
 *  Unless required by applicable law or agreed to in writing, software
 *  distributed under the License is distributed on an "AS IS" BASIS,
 *  WITHOUT WARRANTIES OR CONDITIONS OF ANY KIND, either express or implied.
 *  See the License for the specific language governing permissions and
 *  limitations under the License.
 *
 *
 *  CPAchecker web page:
 *    http://cpachecker.sosy-lab.org
 */
package org.sosy_lab.cpachecker.cfa;

/**
 *  Enumeration for Supported Languages.
 */
public enum Language {
  C,
  JAVA,
<<<<<<< HEAD
  JAVASCRIPT,
=======
  LLVM
>>>>>>> 29e43cf1
  ;

  @Override
  public String toString() {
    switch (this) {
    case C:
      return "C";
    case JAVA:
      return "Java";
<<<<<<< HEAD
    case JAVASCRIPT:
      return "JavaScript";
=======
    case LLVM:
      return "LLVM IR";
>>>>>>> 29e43cf1
    default:
      throw new AssertionError();
    }
  }
}<|MERGE_RESOLUTION|>--- conflicted
+++ resolved
@@ -29,11 +29,8 @@
 public enum Language {
   C,
   JAVA,
-<<<<<<< HEAD
   JAVASCRIPT,
-=======
   LLVM
->>>>>>> 29e43cf1
   ;
 
   @Override
@@ -43,13 +40,10 @@
       return "C";
     case JAVA:
       return "Java";
-<<<<<<< HEAD
     case JAVASCRIPT:
       return "JavaScript";
-=======
     case LLVM:
       return "LLVM IR";
->>>>>>> 29e43cf1
     default:
       throw new AssertionError();
     }
