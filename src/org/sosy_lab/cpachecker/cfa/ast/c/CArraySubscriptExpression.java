--- conflicted
+++ resolved
@@ -2,7 +2,7 @@
  *  CPAchecker is a tool for configurable software verification.
  *  This file is part of CPAchecker.
  *
- *  Copyright (C) 2007-2012  Dirk Beyer
+ *  Copyright (C) 2007-2013  Dirk Beyer
  *  All rights reserved.
  *
  *  Licensed under the Apache License, Version 2.0 (the "License");
@@ -23,32 +23,34 @@
  */
 package org.sosy_lab.cpachecker.cfa.ast.c;
 
+import org.sosy_lab.cpachecker.cfa.ast.AArraySubscriptExpression;
+import org.sosy_lab.cpachecker.cfa.ast.FileLocation;
 import org.sosy_lab.cpachecker.cfa.types.c.CType;
 
-<<<<<<< HEAD
-public final class CArraySubscriptExpression extends CExpression {
-=======
 public final class CArraySubscriptExpression extends AArraySubscriptExpression implements CLeftHandSide {
->>>>>>> 30d65383
 
-  private final CExpression arrayExpression;
-  private final CExpression subscriptExpression;
 
-  public CArraySubscriptExpression(final CFileLocation pFileLocation,
+
+  public CArraySubscriptExpression(final FileLocation pFileLocation,
                                       final CType pType,
                                       final CExpression pArrayExpression,
                                       final CExpression pSubscriptExpression) {
-    super(pFileLocation, pType);
-    arrayExpression = pArrayExpression;
-    subscriptExpression = pSubscriptExpression;
+    super(pFileLocation, pType, pArrayExpression, pSubscriptExpression);
   }
 
-  public CExpression getArrayExpression() {
-    return arrayExpression;
+  @Override
+  public CType getExpressionType() {
+    return (CType) super.getExpressionType();
   }
 
+  @Override
+  public CExpression getArrayExpression() {
+    return (CExpression) super.getArrayExpression();
+  }
+
+  @Override
   public CExpression getSubscriptExpression() {
-    return subscriptExpression;
+    return (CExpression) super.getSubscriptExpression();
   }
 
   @Override
@@ -62,11 +64,6 @@
   }
 
   @Override
-<<<<<<< HEAD
-  public String toASTString() {
-    String left = (arrayExpression instanceof CArraySubscriptExpression) ? arrayExpression.toASTString() : arrayExpression.toParenthesizedASTString();
-    return left + "[" + subscriptExpression.toASTString() + "]";
-=======
   public <R, X extends Exception> R accept(CLeftHandSideVisitor<R, X> v) throws X {
     return v.visit(this);
   }
@@ -89,6 +86,5 @@
     }
 
     return super.equals(obj);
->>>>>>> 30d65383
   }
 }