--- conflicted
+++ resolved
@@ -52,6 +52,7 @@
 import org.sosy_lab.common.io.Paths;
 import org.sosy_lab.common.log.LogManager;
 import org.sosy_lab.common.time.Timer;
+import org.sosy_lab.cpachecker.cfa.CFASingleLoopTransformation.MutableCFAWithOptionalLoopStructure;
 import org.sosy_lab.cpachecker.cfa.CParser.FileToParse;
 import org.sosy_lab.cpachecker.cfa.ast.AVariableDeclaration;
 import org.sosy_lab.cpachecker.cfa.ast.FileLocation;
@@ -150,7 +151,6 @@
       description="export individual CFAs for function as .dot files")
   private boolean exportCfaPerFunction = true;
 
-<<<<<<< HEAD
   @Option(name="cfa.callgraph.export",
       description="dump a simple call graph")
   private boolean exportFunctionCalls = true;
@@ -201,12 +201,6 @@
 
   @Option(description="C or Java?")
   private Language language = Language.C;
-=======
-  @Option(name="cfa.file",
-      description="export CFA as .dot file")
-  @FileOption(FileOption.Type.OUTPUT_FILE)
-  private File exportCfaFile = new File("cfa.dot");
->>>>>>> 5f901b87
 
   private final LogManager logger;
   private final Parser parser;
@@ -370,12 +364,7 @@
       // FOURTH, insert call and return edges and build the supergraph
       if (interprocedural) {
         logger.log(Level.FINE, "Analysis is interprocedural, adding super edges.");
-<<<<<<< HEAD
         CFASecondPassBuilder spbuilder = new CFASecondPassBuilder(cfa, language, logger, config);
-=======
-
-        CFASecondPassBuilder spbuilder = new CFASecondPassBuilder(cfa.getAllFunctions());
->>>>>>> 5f901b87
         spbuilder.insertCallEdgesRecursively();
       }
 
@@ -398,8 +387,19 @@
         }
       }
 
+      // optionally transform CFA so that there is only one single loop
+      if (transformIntoSingleLoop) {
+        MutableCFAWithOptionalLoopStructure cfaWithLoopStructure =
+            CFASingleLoopTransformation.getSingleLoopTransformation(logger, config, shutdownNotifier).apply(cfa, loopStructure);
+        cfa = cfaWithLoopStructure.getCFA();
+        mainFunction = cfa.getMainFunction();
+        if (cfaWithLoopStructure.isLoopStructurePresent()) {
+          loopStructure = Optional.of(cfaWithLoopStructure.getLoopStructure());
+        }
+      }
+
       // SIXTH, get information about the CFA,
-      // the cfa should not be modified after this line (TODO except SingleLoopTransformation).
+      // the cfa should not be modified after this line.
 
       // Get information about variables, needed for some analysis.
       final Optional<VariableClassification> varClassification
@@ -409,19 +409,7 @@
 
       stats.processingTime.stop();
 
-      final ImmutableCFA immutableCFA;
-
-      if (transformIntoSingleLoop) {
-        // special part of code, returns a transformed copy of the CFA.
-        // TODO SLTransformation contains some code copied from the lines above. Is this necessary?
-        stats.processingTime.start();
-        immutableCFA = CFASingleLoopTransformation.getSingleLoopTransformation(logger, config, shutdownNotifier).apply(cfa, loopStructure, varClassification);
-        mainFunction = immutableCFA.getMainFunction();
-        assert mainFunction != null;
-        stats.processingTime.stop();
-      } else {
-        immutableCFA = cfa.makeImmutableCFA(loopStructure, varClassification);
-      }
+      final ImmutableCFA immutableCFA = cfa.makeImmutableCFA(loopStructure, varClassification);
 
       // check the super CFA starting at the main function
       stats.checkTime.start();
@@ -595,7 +583,6 @@
 
     if (!mainFunctionName.equals("main")) {
       // function explicitly given by user, but not found
-<<<<<<< HEAD
       throw new InvalidConfigurationException("Method " + mainFunctionName + " not found.\n" +
           "Please note that a method has to be given in the following notation:\n <ClassName>_" +
           "<MethodName>_<ParameterTypes>.\nExample: pack1.Car_drive_int_pack1.Car\n" +
@@ -640,8 +627,6 @@
 
     if (!mainFunctionName.equals("main")) {
       // function explicitly given by user, but not found
-=======
->>>>>>> 5f901b87
       throw new InvalidConfigurationException("Function " + mainFunctionName + " not found.");
     }
 
@@ -662,15 +647,8 @@
       mainFunction = cfas.get(baseFilename);
     }
 
-<<<<<<< HEAD
     if (mainFunction == null) {
       throw new InvalidConfigurationException("No entry function found, please specify one.");
-=======
-      if (mainFunction == null) {
-        throw new InvalidConfigurationException("No entry function found, please specify one.");
-      }
-      return mainFunction;
->>>>>>> 5f901b87
     }
     return mainFunction;
   }
@@ -687,14 +665,10 @@
     } catch (ParserException e) {
       // don't abort here, because if the analysis doesn't need the loop information, we can continue
       logger.logUserException(Level.WARNING, e, "Could not analyze loop structure of program.");
-<<<<<<< HEAD
 
     } catch (OutOfMemoryError e) {
       logger.logUserException(Level.WARNING, e,
           "Could not analyze loop structure of program due to memory problems");
-=======
-      loopStructure = Optional.absent();
->>>>>>> 5f901b87
     }
     return Optional.absent();
   }
@@ -852,7 +826,7 @@
         DOTBuilder.generateDOT(w, cfa);
       } catch (IOException e) {
         logger.logUserException(Level.WARNING, e,
-          "Could not write CFA to dot file.");
+          "Could not write CFA to dot file");
         // continue with analysis
       }
     }
@@ -864,7 +838,7 @@
         DOTBuilder2.writeReport(cfa, outdir);
       } catch (IOException e) {
         logger.logUserException(Level.WARNING, e,
-          "Could not write CFA to dot and json file.");
+          "Could not write CFA to dot and json file");
         // continue with analysis
       }
     }
