/*
 * CPAchecker is a tool for configurable software verification.
 *  This file is part of CPAchecker.
 *
 *  Copyright (C) 2007-2017  Dirk Beyer
 *  All rights reserved.
 *
 *  Licensed under the Apache License, Version 2.0 (the "License");
 *  you may not use this file except in compliance with the License.
 *  You may obtain a copy of the License at
 *
 *      http://www.apache.org/licenses/LICENSE-2.0
 *
 *  Unless required by applicable law or agreed to in writing, software
 *  distributed under the License is distributed on an "AS IS" BASIS,
 *  WITHOUT WARRANTIES OR CONDITIONS OF ANY KIND, either express or implied.
 *  See the License for the specific language governing permissions and
 *  limitations under the License.
 *
 *
 *  CPAchecker web page:
 *    http://cpachecker.sosy-lab.org
 */
package org.sosy_lab.cpachecker.cfa.parser.llvm;

import java.math.BigInteger;
import java.util.ArrayList;
import java.util.HashMap;
import java.util.List;
import java.util.Map;
import java.util.logging.Level;
import org.sosy_lab.common.log.LogManager;
import org.sosy_lab.cpachecker.cfa.ast.FileLocation;
import org.sosy_lab.cpachecker.cfa.ast.c.CIntegerLiteralExpression;
import org.sosy_lab.cpachecker.cfa.types.MachineModel;
import org.sosy_lab.cpachecker.cfa.types.c.CArrayType;
import org.sosy_lab.cpachecker.cfa.types.c.CBasicType;
import org.sosy_lab.cpachecker.cfa.types.c.CBitFieldType;
import org.sosy_lab.cpachecker.cfa.types.c.CComplexType;
import org.sosy_lab.cpachecker.cfa.types.c.CComplexType.ComplexTypeKind;
import org.sosy_lab.cpachecker.cfa.types.c.CCompositeType;
import org.sosy_lab.cpachecker.cfa.types.c.CCompositeType.CCompositeTypeMemberDeclaration;
import org.sosy_lab.cpachecker.cfa.types.c.CElaboratedType;
import org.sosy_lab.cpachecker.cfa.types.c.CFunctionType;
import org.sosy_lab.cpachecker.cfa.types.c.CNumericTypes;
import org.sosy_lab.cpachecker.cfa.types.c.CPointerType;
import org.sosy_lab.cpachecker.cfa.types.c.CSimpleType;
import org.sosy_lab.cpachecker.cfa.types.c.CType;
import org.sosy_lab.cpachecker.cfa.types.c.CVoidType;
import org.sosy_lab.llvm_j.TypeRef;
import org.sosy_lab.llvm_j.TypeRef.TypeKind;

/** Converts LLVM types to {@link CType CTypes}. */
public class LlvmTypeConverter {

  private static final String PREFIX_LITERAL_STRUCT = "lit_struc_";
  private static final String PREFIX_STRUCT_MEMBER = "elem_";
  private static final CSimpleType ARRAY_LENGTH_TYPE = CNumericTypes.LONG_LONG_INT;

  private static int structCount = 0;

  private final MachineModel machineModel;
  private final LogManager logger;

  private final Map<Integer, CType> typeCache = new HashMap<>();

  public LlvmTypeConverter(final MachineModel pMachineModel, final LogManager pLogger) {
    machineModel = pMachineModel;
    logger = pLogger;
  }

  public CType getCType(final TypeRef pLlvmType) {
    final boolean isConst = false;
    final boolean isVolatile = false;
    TypeKind typeKind = pLlvmType.getTypeKind();
    switch (typeKind) {
      case Void:
        return CVoidType.VOID;

      case Half:
      case Float:
      case Double:
      case X86_FP80:
      case FP128:
      case PPC_FP128:
        return getFloatType(typeKind);
      case Integer:
        int integerWidth = pLlvmType.getIntTypeWidth();
        return getIntegerType(integerWidth);

      case Function:
        return getFunctionType(pLlvmType);

      case Struct:
        return createStructType(pLlvmType);

      case Array:
        CIntegerLiteralExpression arrayLength =
            new CIntegerLiteralExpression(
                FileLocation.DUMMY,
                ARRAY_LENGTH_TYPE,
                BigInteger.valueOf(pLlvmType.getArrayLength()));

        return new CArrayType(
            isConst, isVolatile, getCType(pLlvmType.getElementType()), arrayLength);

      case Pointer:
        if (pLlvmType.getPointerAddressSpace() != 0) {
          logger.log(Level.WARNING, "Pointer address space not considered.");
        }
        return new CPointerType(isConst, isVolatile, getCType(pLlvmType.getElementType()));

      case Vector:
        CIntegerLiteralExpression vectorLength =
            new CIntegerLiteralExpression(
                FileLocation.DUMMY,
                ARRAY_LENGTH_TYPE,
                BigInteger.valueOf(pLlvmType.getVectorSize()));

        return new CArrayType(
            isConst, isVolatile, getCType(pLlvmType.getElementType()), vectorLength);
      case Label:
      case Metadata:
      case X86_MMX:
      case Token:
        logger.log(Level.FINE, "Ignoring type kind " + typeKind);
        return null;

      default:
        throw new AssertionError("Unhandled type kind " + typeKind);
    }
  }

  private CType createStructType(final TypeRef pStructType) {
    final boolean isConst = false;
    final boolean isVolatile = false;

    if (pStructType.isOpaqueStruct()) {
      logger.log(Level.INFO, "Ignoring opaque struct");
    }

    String structName = getStructName(pStructType);
    String origName = structName;

    if (typeCache.containsKey(pStructType.type().hashCode())) {
      return new CElaboratedType(
          false,
          false,
          ComplexTypeKind.STRUCT,
          structName,
          origName,
          (CComplexType) typeCache.get(pStructType.type().hashCode()));
    }

    CCompositeType cStructType =
        new CCompositeType(isConst, isVolatile, ComplexTypeKind.STRUCT, structName, origName);
    typeCache.put(pStructType.type().hashCode(), cStructType);

    List<TypeRef> memberTypes = pStructType.getStructElementTypes();
    List<CCompositeTypeMemberDeclaration> members = new ArrayList<>(memberTypes.size());

    for (int i = 0; i < memberTypes.size(); i++) {
      String memberName = getMemberName(i);
      TypeRef memType = memberTypes.get(i);
      CType cMemType = getCType(memType);
      CCompositeTypeMemberDeclaration memDecl =
          new CCompositeTypeMemberDeclaration(cMemType, memberName);
      members.add(memDecl);
    }

    cStructType.setMembers(members);
    return cStructType;
  }

  private String getStructName(TypeRef pStructType) {
    if (pStructType.isStructNamed()) {
      /* . is not a valid character for a name in C (but in LLVM yes),
       * so replace it by _ */
      return pStructType.getStructName().replace(".", "_");

    } else {
      return getLiteralStructName();
    }
  }

  private String getLiteralStructName() {
    structCount++;
    return PREFIX_LITERAL_STRUCT + structCount;
  }

  private String getMemberName(int pI) {
    return PREFIX_STRUCT_MEMBER + pI;
  }

  private CType getFunctionType(TypeRef pFuncType) {
    CType returnType = getCType(pFuncType.getReturnType());

    int paramNumber = pFuncType.countParamTypes();
    List<CType> parameterTypes = new ArrayList<>(paramNumber);

    List<TypeRef> paramTypes = pFuncType.getParamTypes();
    for (TypeRef type : paramTypes) {
      CType cParamType = getCType(type);
      parameterTypes.add(cParamType);
    }

    boolean takesVarArgs =
        pFuncType.isFunctionVarArg(); // TODO: do we have to call this method on pFuncType directly?

    return new CFunctionType(returnType, parameterTypes, takesVarArgs);
  }

<<<<<<< HEAD
  private CType getIntegerType(
      final int pIntegerWidth,
      final boolean pIsConst,
      final boolean pIsVolatile,
      final boolean pIsSigned) {
    final boolean isComplex = false;
    final boolean isImaginary = false;
    final boolean isUnsigned = !pIsSigned;

    final boolean isLong = false;
    boolean isShort = false;
    boolean isLongLong = false;

    CBasicType basicType;

    switch (pIntegerWidth) {
      case 1:
        basicType = CBasicType.BOOL;
        break;
      case 8:
        basicType = CBasicType.CHAR;
        break;
      case 16:
        basicType = CBasicType.INT;
        isShort = true;
        break;
      case 32:
        basicType = CBasicType.INT;
        // keep everything set to 'false' for default int
        break;
      case 64:
        basicType = CBasicType.INT;
        // We use long long since it is 8 bytes for both 32 and 64 bit machines
        isLongLong = true;
        break;
      default:
        throw new AssertionError("Unhandled integer bitwidth " + pIntegerWidth);
    }

    return new CSimpleType(
        pIsConst,
        pIsVolatile,
        basicType,
        isLong,
        isShort,
        pIsSigned,
        isUnsigned,
        isComplex,
        isImaginary,
        isLongLong);
=======
  private CType getIntegerType(final int pIntegerWidth) {
    return new CBitFieldType(CNumericTypes.INT, pIntegerWidth);
>>>>>>> 78ea1834
  }

  private CType getFloatType(final TypeKind pType) {

    switch (pType) {
      case Half:
        // FIXME: This is actually wrong, but at the time of this writing
        // we have no way of defining a float of 16bit width
        return getSimplestCType(CBasicType.FLOAT);

      case Float:
        return getSimplestCType(CBasicType.FLOAT);

      case Double:
        if (machineModel.getSizeofDouble() * 8 == 64) {
          return getSimplestCType(CBasicType.DOUBLE);
        } else if (machineModel.getSizeofLongDouble() * 8 == 64) {
          return getSimplestCType(CBasicType.DOUBLE, true);

        } else {
          throw new AssertionError(
              "Machine model " + machineModel.name() + " can't handle 64bit float");
        }

      case FP128:
      case PPC_FP128:
        if (machineModel.getSizeofLongDouble() * 8 != 128) {
          throw new AssertionError(
              "Machine model " + machineModel.name() + " can't handle 128bit float");

        } else {
          return getSimplestCType(CBasicType.DOUBLE, true);
        }

      case X86_FP80:
        throw new AssertionError(
            "Machine model " + machineModel.name() + " can't handle 80bit float");
      default:
        throw new AssertionError("Unhandled float type " + pType);
    }
  }

  private CType getSimplestCType(final CBasicType pBasicType) {
    return getSimplestCType(pBasicType, false);
  }

  private CType getSimplestCType(final CBasicType pBasicType, boolean pIsLong) {
    final boolean isConst = false;
    final boolean isVolatile = false;
    final boolean isShort = false;
    final boolean isSigned = false;
    final boolean isUnsigned = false;
    final boolean isComplex = false;
    final boolean isImaginary = false;
    final boolean isLongLong = false;

    return new CSimpleType(
        isConst,
        isVolatile,
        pBasicType,
        pIsLong,
        isShort,
        isSigned,
        isUnsigned,
        isComplex,
        isImaginary,
        isLongLong);
  }
}<|MERGE_RESOLUTION|>--- conflicted
+++ resolved
@@ -210,61 +210,8 @@
     return new CFunctionType(returnType, parameterTypes, takesVarArgs);
   }
 
-<<<<<<< HEAD
-  private CType getIntegerType(
-      final int pIntegerWidth,
-      final boolean pIsConst,
-      final boolean pIsVolatile,
-      final boolean pIsSigned) {
-    final boolean isComplex = false;
-    final boolean isImaginary = false;
-    final boolean isUnsigned = !pIsSigned;
-
-    final boolean isLong = false;
-    boolean isShort = false;
-    boolean isLongLong = false;
-
-    CBasicType basicType;
-
-    switch (pIntegerWidth) {
-      case 1:
-        basicType = CBasicType.BOOL;
-        break;
-      case 8:
-        basicType = CBasicType.CHAR;
-        break;
-      case 16:
-        basicType = CBasicType.INT;
-        isShort = true;
-        break;
-      case 32:
-        basicType = CBasicType.INT;
-        // keep everything set to 'false' for default int
-        break;
-      case 64:
-        basicType = CBasicType.INT;
-        // We use long long since it is 8 bytes for both 32 and 64 bit machines
-        isLongLong = true;
-        break;
-      default:
-        throw new AssertionError("Unhandled integer bitwidth " + pIntegerWidth);
-    }
-
-    return new CSimpleType(
-        pIsConst,
-        pIsVolatile,
-        basicType,
-        isLong,
-        isShort,
-        pIsSigned,
-        isUnsigned,
-        isComplex,
-        isImaginary,
-        isLongLong);
-=======
   private CType getIntegerType(final int pIntegerWidth) {
     return new CBitFieldType(CNumericTypes.INT, pIntegerWidth);
->>>>>>> 78ea1834
   }
 
   private CType getFloatType(final TypeKind pType) {
